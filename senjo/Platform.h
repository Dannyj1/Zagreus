--- conflicted
+++ resolved
@@ -57,12 +57,12 @@
 
 //-----------------------------------------------------------------------------
     inline TimePoint addMsecs(const TimePoint &begin, const uint64_t msecs) {
-        return begin + std::chrono::milliseconds(msecs);
+        return (begin + std::chrono::milliseconds(msecs));
     }
 
 //-----------------------------------------------------------------------------
     inline uint64_t getMsecs(const TimePoint &begin, const TimePoint &end = now()) {
-        auto duration = end - begin;
+        auto duration = (end - begin);
         auto msecs = std::chrono::duration_cast<std::chrono::milliseconds>(duration);
         return static_cast<uint64_t>(msecs.count());
     }
@@ -70,52 +70,40 @@
 //-----------------------------------------------------------------------------
     template<typename T>
     inline double average(const T total, const T count) {
-<<<<<<< HEAD
-        return count != 0.0 ? double(total) / double(count) : 0;
-=======
         return (count != 0.0) ? (static_cast<double>(total) / static_cast<double>(count)) : 0;
->>>>>>> c3062df4
     }
 
 //-----------------------------------------------------------------------------
     template<typename T>
     inline double rate(const T count, const T msecs) {
-<<<<<<< HEAD
-        return msecs != 0.0 ? double(count) / double(msecs) * 1000 : 0;
-=======
         return (msecs != 0.0) ? ((static_cast<double>(count) / static_cast<double>(msecs)) * 1000) : 0;
->>>>>>> c3062df4
     }
 
 //-----------------------------------------------------------------------------
     template<typename T>
     inline double percent(const T top, const T bottom) {
-<<<<<<< HEAD
-        return bottom ? 100 * (double(top) / double(bottom)) : 0;
-=======
         return bottom ? (100 * (static_cast<double>(top) / static_cast<double>(bottom))) : 0;
->>>>>>> c3062df4
     }
 
 //-----------------------------------------------------------------------------
     template<typename T>
     inline T toNumber(const std::string &str, const T defaultValue = 0) {
         T number;
-        return std::stringstream(str) >> number ? number : defaultValue;
+        return (std::stringstream(str) >> number) ? number : defaultValue;
     }
 
 //-----------------------------------------------------------------------------
     inline std::string trimLeft(const std::string &str,
                                 const std::string &chars = " ") {
         size_t i = str.find_first_not_of(chars);
-        return i == std::string::npos ? str : str.substr(i);
+        return (i == std::string::npos) ? str : str.substr(i);
     }
 
 //-----------------------------------------------------------------------------
     inline std::string trimRight(const std::string &str,
                                  const std::string &chars = " ") {
         size_t i = str.size();
-        while (i > 0 && chars.find_first_of(str[i - 1]) != std::string::npos) {
+        while ((i > 0) && (chars.find_first_of(str[i - 1]) != std::string::npos)) {
             --i;
         }
         return str.substr(0, i);
@@ -129,22 +117,22 @@
 
 //-----------------------------------------------------------------------------
     inline bool iEqual(const std::string &a, const std::string &b) {
-        return a.size() == b.size() &&
-            std::equal(a.begin(), a.end(), b.begin(), [](char c1, char c2) {
-                return c1 == c2 || std::toupper(c1) == std::toupper(c2);
-            });
+        return ((a.size() == b.size()) &&
+                std::equal(a.begin(), a.end(), b.begin(), [](char c1, char c2) {
+                    return (c1 == c2) || (std::toupper(c1) == std::toupper(c2));
+                }));
     }
 
 //-----------------------------------------------------------------------------
     inline bool isMove(const std::string &str) {
-        return str.size() >= 4 &&
-               str[0] >= 'a' && str[0] <= 'h' &&
-               str[1] >= '1' && str[1] <= '8' &&
-               str[2] >= 'a' && str[2] <= 'h' &&
-               str[3] >= '1' && str[3] <= '8' &&
-               (str.size() == 4 ||
-                str[4] == 'n' || str[4] == 'b' ||
-                str[4] == 'r' || str[4] == 'q');
+        return (str.size() >= 4) &&
+               (str[0] >= 'a') && (str[0] <= 'h') &&
+               (str[1] >= '1') && (str[1] <= '8') &&
+               (str[2] >= 'a') && (str[2] <= 'h') &&
+               (str[3] >= '1') && (str[3] <= '8') &&
+               ((str.size() == 4) ||
+                (str[4] == 'n') || (str[4] == 'b') ||
+                (str[4] == 'r') || (str[4] == 'q'));
     }
 
 } // namespace senjo
