--- conflicted
+++ resolved
@@ -192,12 +192,12 @@
             line++;
 
             size_t i = fen.find_first_not_of(" \t\r\n");
-            if (i == std::string::npos || fen[i] == '#') {
+            if ((i == std::string::npos) || (fen[i] == '#')) {
                 continue;
             }
 
             positions++;
-            if (skip > 0 && positions <= skip) {
+            if ((skip > 0) && (positions <= skip)) {
                 continue;
             }
 
@@ -211,7 +211,7 @@
             Parameters params(remain);
             while (!done && params.size()) {
                 std::string depthToken = trim(params.popString(), " ;");
-                if (depthToken.empty() || depthToken.at(0) != 'D') {
+                if (depthToken.empty() || (depthToken.at(0) != 'D')) {
                     continue;
                 }
 
@@ -235,15 +235,11 @@
                 done |= !process(depth, leafs, pcount);
             }
 
-            done |= count > 0 && positions >= count;
+            done |= ((count > 0) && (positions >= count));
         }
 
         double msecs = getMsecs(start, now());
-<<<<<<< HEAD
-        double kLeafs = double(pcount) / 1000;
-=======
         double kLeafs = (static_cast<double>(pcount) / 1000);
->>>>>>> c3062df4
 
         Output() << "Total Perft " << pcount << ' '
                  << rate(kLeafs, msecs) << " KLeafs/sec";
@@ -259,11 +255,11 @@
     bool PerftCommandHandle::process(const int depth,
                                      const uint64_t expected_leaf_count,
                                      uint64_t &leaf_count) {
-        if (maxDepth > 0 && depth > maxDepth) {
+        if ((maxDepth > 0) && (depth > maxDepth)) {
             return true;
         }
 
-        if (maxLeafs > 0 && expected_leaf_count > maxLeafs) {
+        if ((maxLeafs > 0) && (expected_leaf_count > maxLeafs)) {
             return true;
         }
 
