/*
 Zagreus is a UCI Chess Engine
 Copyright (C) 2023  Danny Jelsma

 This program is free software: you can redistribute it and/or modify
 it under the terms of the GNU General Public License as published by
 the Free Software Foundation, either version 3 of the License, or
 (at your option) any later version.

 This program is distributed in the hope that it will be useful,
 but WITHOUT ANY WARRANTY; without even the implied warranty of
 MERCHANTABILITY or FITNESS FOR A PARTICULAR PURPOSE.  See the
 GNU General Public License for more details.

 You should have received a copy of the GNU General Public License
 along with this program.  If not, see <https://www.gnu.org/licenses/>.
 */

#include <chrono>
#include <algorithm>

#include "../senjo/GoParams.h"
#include "types.h"
#include "engine.h"

namespace Zagreus {
    std::chrono::time_point<std::chrono::high_resolution_clock> getEndTime(senjo::GoParams &params, Bitboard &bitboard, ZagreusEngine &engine, PieceColor movingColor) {
        if (params.infinite || params.depth > 0 || params.nodes > 0) {
            return std::chrono::time_point<std::chrono::high_resolution_clock>::max();
        }

        if (params.movetime > 0) {
            return std::chrono::high_resolution_clock::now() + std::chrono::milliseconds(params.movetime - engine.getOption("Move Overhead").getIntValue());
        }

        uint64_t movesToGo = params.movestogo ? params.movestogo : 50ULL - (bitboard.getPly() / 2);
        movesToGo = std::max((uint64_t) movesToGo, (uint64_t) 7ULL);
        uint64_t timeLeft = 0;

        if (movingColor == PieceColor::WHITE) {
            timeLeft += params.wtime;
            timeLeft += params.winc;
        } else {
            timeLeft += params.btime;
            timeLeft += params.binc;
        }

        timeLeft -= engine.getOption("Move Overhead").getIntValue();
        timeLeft = std::max((uint64_t) timeLeft, (uint64_t) 1ULL);
        uint64_t maxTime = timeLeft / 100 * 80;
        uint64_t timePerMove = timeLeft / movesToGo;

        if ((bitboard.getPly() / 2) < 15) {
<<<<<<< HEAD
            timePerMove *= 1.5;
=======
            timePerMove += (timePerMove / 100 * 50);
>>>>>>> 7104356b
        }

        if (timePerMove > maxTime) {
            timePerMove = maxTime;
        }

        timePerMove = std::max((uint64_t) timePerMove, (uint64_t) 1ULL);

        return std::chrono::high_resolution_clock::now() + std::chrono::milliseconds(timePerMove);
    }
}<|MERGE_RESOLUTION|>--- conflicted
+++ resolved
@@ -51,11 +51,7 @@
         uint64_t timePerMove = timeLeft / movesToGo;
 
         if ((bitboard.getPly() / 2) < 15) {
-<<<<<<< HEAD
-            timePerMove *= 1.5;
-=======
             timePerMove += (timePerMove / 100 * 50);
->>>>>>> 7104356b
         }
 
         if (timePerMove > maxTime) {
