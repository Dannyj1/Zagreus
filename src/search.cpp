/*
 This file is part of Zagreus.

 Zagreus is a UCI chess engine
 Copyright (C) 2023  Danny Jelsma

 Zagreus is free software: you can redistribute it and/or modify
 it under the terms of the GNU Affero General Public License as published
 by the Free Software Foundation, either version 3 of the License, or
 (at your option) any later version.

 Zagreus is distributed in the hope that it will be useful,
 but WITHOUT ANY WARRANTY; without even the implied warranty of
 MERCHANTABILITY or FITNESS FOR A PARTICULAR PURPOSE.  See the
 GNU Affero General Public License for more details.

 You should have received a copy of the GNU Affero General Public License
 along with Zagreus.  If not, see <https://www.gnu.org/licenses/>.
 */

#include <iostream>
#include <chrono>

#include "search.h"
#include "timemanager.h"
#include "movegen.h"
#include "../senjo/Output.h"
#include "movepicker.h"
#include "pst.h"
#include "tt.h"
#include "features.h"
#include "evaluate.h"

#pragma clang diagnostic push
#pragma clang diagnostic ignored "-Wdeprecated-enum-enum-conversion"
namespace Zagreus {
    // Half the biggest pawn value
//    int initialAspirationWindow = std::max(getEvalValue(MIDGAME_PAWN_MATERIAL), getEvalValue(ENDGAME_PAWN_MATERIAL)) * 0.5;

    Move SearchManager::getBestMove(senjo::GoParams &params, ZagreusEngine &engine, Bitboard &board) {
        std::chrono::time_point<std::chrono::steady_clock> startTime = std::chrono::steady_clock::now();
        TimeContext context{};
        context.startTime = startTime;
        std::chrono::time_point<std::chrono::steady_clock> endTime = getEndTime(context, params, engine, board.getMovingColor());
        searchStats = {};
        isSearching = true;
        int bestScore = -1000000;
        Move bestMove = {};
        int iterationScore = -1000000;
        int alpha = -1000000;
        int beta = 1000000;
//        int alphaWindow = initialAspirationWindow;
//        int betaWindow = initialAspirationWindow;
        Move iterationMove = {};
        int depth = 0;

        TranspositionTable::getTT()->ageHistoryTable();

        Line iterationPvLine = {};
        while (!engine.stopRequested() && (std::chrono::steady_clock::now() - startTime < (endTime - startTime) * 0.5 || depth == 0)) {
            depth += 1;

            if (params.depth > 0 && depth > params.depth) {
                return bestMove;
            }

            searchStats.depth = depth;
            searchStats.seldepth = 0;

            senjo::Output(senjo::Output::InfoPrefix) << "Searching depth " << depth << "...";
            board.setPreviousPvLine(iterationPvLine);

            MoveList* moveList = moveListPool->getMoveList();
            if (board.getMovingColor() == WHITE) {
                generateMoves<WHITE>(board, moveList);
            } else {
                generateMoves<BLACK>(board, moveList);
            }

            if (depth == 0) {
                context.rootMoveCount = moveList->size;
            }

            endTime = getEndTime(context, params, engine, board.getMovingColor());
            auto moves = MovePicker(moveList);

            while (moves.hasNext()) {
                Move move = moves.getNextMove();
                assert(move.from != move.to);
                assert(move.from >= 0 && move.from < 64);
                assert(move.to >= 0 && move.to < 64);

                board.makeMove(move);

                if (board.getMovingColor() == WHITE) {
                    if (board.isKingInCheck<BLACK>()) {
                        board.unmakeMove(move);
                        continue;
                    }
                } else {
                    if (board.isKingInCheck<WHITE>()) {
                        board.unmakeMove(move);
                        continue;
                    }
                }

                Line pvLine = {};
                Move previousMove = {};
                int score;

                if (board.getMovingColor() == WHITE) {
                    score = search<WHITE>(board, depth, alpha, beta, move, previousMove, endTime, pvLine, engine, true, true);
                } else {
                    score = search<BLACK>(board, depth, alpha, beta, move, previousMove, endTime, pvLine, engine, true, true);
                }

                score *= -1;
                board.unmakeMove(move);

                if (iterationScore == -1000000 || (score > iterationScore && std::chrono::steady_clock::now() < endTime)) {
                    assert(move.piece != PieceType::EMPTY);
                    iterationScore = score;
                    iterationMove = move;

                    iterationPvLine.moves[0] = move;
                    memcpy(iterationPvLine.moves + 1, pvLine.moves, pvLine.moveCount * sizeof(Move));
                    iterationPvLine.moveCount = pvLine.moveCount + 1;

                    searchStats.score = iterationScore;
                }

                searchStats.pv = "";
                for (int i = 0; i < iterationPvLine.moveCount; i++) {
                    Move move = iterationPvLine.moves[i];

                    searchStats.pv += getNotation(move.from) + getNotation(move.to);

                    if (i != iterationPvLine.moveCount - 1) {
                        searchStats.pv += " ";
                    }
                }

                searchStats.msecs = duration_cast<std::chrono::milliseconds>(
                        std::chrono::steady_clock::now() - startTime).count();
                senjo::Output(senjo::Output::NoPrefix) << searchStats;
            }

            if (depth == 1 || bestScore == -1000000 || std::chrono::steady_clock::now() < endTime) {
                assert(iterationMove.piece != PieceType::EMPTY);
                // If bestScore is positive and iterationScore is 0 or negative or vice versa, set suddenScoreSwing to true
                if (depth > 1 && ((bestScore > 0 && iterationScore <= 0) || (bestScore < 0 && iterationScore >= 0))) {
                    context.suddenScoreSwing = true;
                }

                // If the iterationScore suddenly dropped by 150 or more from bestScore, set suddenScoreDrop to true
                if (depth > 1 && bestScore - iterationScore >= 150) {
                    context.suddenScoreDrop = true;
                }

                bestScore = iterationScore;

                // If bestMove changes, increment context.pvChanges
                if (depth > 1 && (bestMove.from != iterationMove.from || bestMove.to != iterationMove.to)) {
                    context.pvChanges += 1;
                }

                bestMove = iterationMove;
                searchStats.score = bestScore;

                /*if (depth >= 3) {
                    if (bestScore <= alpha) {
                        alpha += alphaWindow;
                        alphaWindow *= 4;
                        alpha -= alphaWindow;
                        depth -= 1;
                        continue;
                    }

                    if (bestScore >= beta) {
                        beta -= betaWindow;
                        betaWindow *= 4;
                        beta += betaWindow;
                        depth -= 1;
                        continue;
                    }

                    alpha = bestScore - alphaWindow;
                    beta = bestScore + betaWindow;
                }*/
            }

            iterationScore = -1000000;
            iterationMove = {};
            moveListPool->releaseMoveList(moveList);
        }

        searchStats.pv = "";
        for (int i = 0; i < iterationPvLine.moveCount; i++) {
            Move move = iterationPvLine.moves[i];

            searchStats.pv += getNotation(move.from) + getNotation(move.to);

            if (i != iterationPvLine.moveCount - 1) {
                searchStats.pv += " ";
            }
        }

        searchStats.score = bestScore;
        searchStats.msecs = duration_cast<std::chrono::milliseconds>(
                std::chrono::steady_clock::now() - startTime).count();
        isSearching = false;
        senjo::Output(senjo::Output::NoPrefix) << searchStats;
        return bestMove;
    }

    template<PieceColor color>
    int SearchManager::search(Bitboard &board, int depth, int alpha, int beta, Move &rootMove,
                              Move &previousMove,
                              std::chrono::time_point<std::chrono::steady_clock> &endTime, Line &pvLine, ZagreusEngine &engine, bool isPv, bool canNull) {
        if (board.getPly() >= MAX_PLY || engine.stopRequested() || std::chrono::steady_clock::now() > endTime) {
            return beta;
        }

        searchStats.nodes += 1;

        bool depthExtended = false;
        bool isOwnKingInCheck = board.isKingInCheck<color>();

        if (isOwnKingInCheck) {
            depth += 1;
            depthExtended = true;
        }

        if (depth == 0 || board.isWinner<WHITE>() || board.isWinner<BLACK>() ||
            board.isDraw()) {
            pvLine.moveCount = 0;
            return quiesce<color>(board, alpha, beta, rootMove, previousMove, endTime, engine, isPv);
        }

        if (!isPv) {
            int ttScore = TranspositionTable::getTT()->getScore(board.getZobristHash(), depth, alpha, beta);

            if (ttScore != INT32_MIN) {
                return ttScore;
            }
        }

        Line line{};

        if (!depthExtended && !isPv && canNull && depth >= 3 && board.hasMinorOrMajorPieces()) {
            board.makeNullMove();
            int R = depth > 6 ? 3 : 2;
            Move nullMove = {};
            int score;

            if (color == WHITE) {
                score = search<BLACK>(board, depth - R - 1, -beta, -beta + 1, rootMove, nullMove, endTime, line,
                                      engine, false, false);
            } else {
                score = search<WHITE>(board, depth - R - 1, -beta, -beta + 1, rootMove, nullMove, endTime, line,
                                      engine, false, false);
            }

            score *= -1;
            board.unmakeNullMove();

            if (score >= beta) {
                return beta;
            }
        }

        MoveList* moveList = moveListPool->getMoveList();
        NodeType nodeType = FAIL_LOW_NODE;

        generateMoves<color>(board, moveList);
        auto moves = MovePicker(moveList);
        uint32_t bestMoveCode = 0;

        while (moves.hasNext()) {
            if (std::chrono::steady_clock::now() > endTime) {
                return beta;
            }

            Move move = moves.getNextMove();

            board.makeMove(move);

            if (board.isKingInCheck<color>()) {
                board.unmakeMove(move);
                continue;
            }

            __builtin_prefetch(TranspositionTable::getTT()->getEntry(board.getZobristHash()), 0, 3);

            int depthReduction = 0;
            bool isOpponentKingInCheck;

            if (color == WHITE) {
                isOpponentKingInCheck = board.isKingInCheck<BLACK>();
            } else {
                isOpponentKingInCheck = board.isKingInCheck<WHITE>();
            }

            // Late move reduction
            if (!depthExtended && !isPv) {
                if (depth >= 3 && moves.movesSearched() > 4 && move.captureScore != -1 &&
                    move.promotionPiece == EMPTY && !isOwnKingInCheck && !isOpponentKingInCheck) {
                    // Scale the reduction value between 1 and (depth - 1), depending on how many moves have been searched.
                    // It should reach (depth - 1) when 60% of the moves have been searched.
                    int R = 1 + static_cast<int>((depth - 1) * (1 - moves.movesSearched() / (0.6 * moves.size())));
                    depthReduction += R;
                }
            }

            int score;

            if (isPv) {
                if (color == WHITE) {
                    score = search<BLACK>(board, depth - 1, -beta, -alpha, rootMove, previousMove, endTime, line,
                                          engine, true, false);
                } else {
                    score = search<WHITE>(board, depth - 1, -beta, -alpha, rootMove, previousMove, endTime, line,
                                          engine, true, false);
                }

                score *= -1;
            } else {
                if (color == WHITE) {
                    score = search<BLACK>(board, depth - 1 - depthReduction, -alpha - 1, -alpha, rootMove,
                                          previousMove, endTime, line, engine, false, canNull);
                } else {
                    score = search<WHITE>(board, depth - 1 - depthReduction, -alpha - 1, -alpha, rootMove,
                                          previousMove, endTime, line, engine, false, canNull);
                }

                score *= -1;

                if (score > alpha && score < beta) {
                    if (color == WHITE) {
                        score = search<BLACK>(board, depth - 1, -beta, -alpha, rootMove, previousMove, endTime, line,
                                              engine, true, false);
                    } else {
                        score = search<WHITE>(board, depth - 1, -beta, -alpha, rootMove, previousMove, endTime, line,
                                              engine, true, false);
                    }

                    score *= -1;
                }
            }

            board.unmakeMove(move);

            if (score > alpha) {
                bestMoveCode = encodeMove(&move);

                if (score >= beta) {
                    if (move.captureScore == NO_CAPTURE_SCORE) {
                        TranspositionTable::getTT()->killerMoves[2][board.getPly()] = TranspositionTable::getTT()->killerMoves[1][board.getPly()];
                        TranspositionTable::getTT()->killerMoves[1][board.getPly()] = TranspositionTable::getTT()->killerMoves[0][board.getPly()];
                        TranspositionTable::getTT()->killerMoves[0][board.getPly()] = encodeMove(&move);
                        TranspositionTable::getTT()->counterMoves[previousMove.from][previousMove.to] = encodeMove(&move);
                        TranspositionTable::getTT()->historyMoves[move.piece][move.to] += depth * depth;
                    }

                    TranspositionTable::getTT()->addPosition(board.getZobristHash(), depth, beta, FAIL_HIGH_NODE, bestMoveCode, endTime);
                    moveListPool->releaseMoveList(moveList);
                    return score;
                }

                pvLine.moves[0] = move;
                pvLine.moveCount = 1;
                memcpy(pvLine.moves + 1, line.moves, line.moveCount * sizeof(Move));
                pvLine.moveCount = line.moveCount + 1;
                alpha = score;
                nodeType = PV_NODE;
                isPv = false;
                TranspositionTable::getTT()->addPosition(board.getZobristHash(), depth, alpha, FAIL_LOW_NODE, bestMoveCode, endTime);
            }
        }

        TranspositionTable::getTT()->addPosition(board.getZobristHash(), depth, alpha, nodeType, bestMoveCode, endTime);
        moveListPool->releaseMoveList(moveList);
        return alpha;
    }

    int queenDelta = std::max(getEvalValue(ENDGAME_QUEEN_MATERIAL), getEvalValue(MIDGAME_QUEEN_MATERIAL));
    int minPawnValue = std::min(getEvalValue(ENDGAME_PAWN_MATERIAL), getEvalValue(MIDGAME_PAWN_MATERIAL));
    template<PieceColor color>
    int SearchManager::quiesce(Bitboard &board, int alpha, int beta, Move &rootMove,
                               Move &previousMove,
                               std::chrono::time_point<std::chrono::steady_clock> &endTime, ZagreusEngine &engine, bool isPv, int depth) {
        if (board.getPly() >= MAX_PLY) {
            return Evaluation(board).evaluate();
        }

        if (engine.stopRequested() || std::chrono::steady_clock::now() > endTime) {
            return beta;
        }

        searchStats.qnodes += 1;

        int standPat = Evaluation(board).evaluate();

        if (standPat >= beta) {
            return beta;
        }

<<<<<<< HEAD
        if (previousMove.promotionPiece != EMPTY) {
            delta += getPieceWeight(previousMove.promotionPiece) - minPawnValue;
=======
        if (previousMove.promotionPiece != PieceType::EMPTY) {
            queenDelta += getPieceWeight(previousMove.promotionPiece) - minPawnValue;
>>>>>>> c3062df4
        }

        if (standPat < alpha - queenDelta) {
            return alpha;
        }

        if (alpha < standPat) {
            alpha = standPat;
        }

        MoveList* moveList = moveListPool->getMoveList();
        generateQuiescenceMoves<color>(board, moveList);

        auto moves = MovePicker(moveList);
        while (moves.hasNext()) {
            if (std::chrono::steady_clock::now() > endTime) {
                return beta;
            }

            Move move = moves.getNextMove();
            assert(move.from != move.to);

            if (move.captureScore <= NO_CAPTURE_SCORE) {
                continue;
            }

            board.makeMove(move);

            if (board.isKingInCheck<color>()) {
                board.unmakeMove(move);
                continue;
            }

            __builtin_prefetch(TranspositionTable::getTT()->getEntry(board.getZobristHash()), 0, 3);

            int score;

            if (color == WHITE) {
                score = quiesce<BLACK>(board, -beta, -alpha, rootMove, move, endTime, engine, depth - 1);
            } else {
                score = quiesce<WHITE>(board, -beta, -alpha, rootMove, move, endTime, engine, depth - 1);
            }

            score *= -1;
            board.unmakeMove(move);

            if (score >= beta) {
                moveListPool->releaseMoveList(moveList);
                return beta;
            }

            if (score > alpha) {
                alpha = score;
            }
        }

        moveListPool->releaseMoveList(moveList);
//        TranspositionTable::getTT()->addPosition(board.getZobristHash(), depth, alpha, NodeType::PV_NODE);
        return alpha;
    }

    bool SearchManager::isCurrentlySearching() {
        return isSearching;
    }

    senjo::SearchStats SearchManager::getSearchStats() {
        return searchStats;
    }
<<<<<<< HEAD
=======

    template<PieceColor color>
    int SearchManager::evaluate(Bitboard &board, std::chrono::time_point<std::chrono::steady_clock> &endTime, ZagreusEngine &engine) {
        if (engine.stopRequested() || std::chrono::steady_clock::now() > endTime) {
            return 0;
        }

        int modifier = color == PieceColor::WHITE ? 1 : -1;

        if (board.isWinner<PieceColor::WHITE>()) {
            return (MATE_SCORE - board.getPly()) * modifier;
        } else if (board.isWinner<PieceColor::BLACK>()) {
            return (-MATE_SCORE + board.getPly()) * modifier;
        }

        if (board.isDraw()) {
            // Thanks to Stockfish for the "3-fold blindness avoidance" idea
            return 0 - 1 + (static_cast<int>(searchStats.nodes) & 0x2);
        }

        initEvalContext(board);

        getWhiteMaterialScore(board);
        getBlackMaterialScore(board);

        getWhitePositionalScore(board);
        getBlackPositionalScore(board);

        getWhiteMobilityScore(board);
        getBlackMobilityScore(board);

        getWhiteKingScore(board);
        getBlackKingScore(board);

        getWhiteConnectivityScore(board);
        getBlackConnectivityScore(board);

        getWhiteRookScore(board);
        getBlackRookScore(board);

        getWhiteBishopScore(board);
        getBlackBishopScore(board);

        getPawnScore<PieceColor::WHITE>(board);
        getPawnScore<PieceColor::BLACK>(board);

        getOutpostScore<PieceColor::WHITE>(board);
        getOutpostScore<PieceColor::BLACK>(board);

        int whiteScore = ((evalContext.whiteMidgameScore * (256 - evalContext.phase)) + (evalContext.whiteEndgameScore * evalContext.phase)) / 256;
        int blackScore = ((evalContext.blackMidgameScore * (256 - evalContext.phase)) + (evalContext.blackEndgameScore * evalContext.phase)) / 256;

        return (whiteScore - blackScore) * modifier;
    }

    void SearchManager::getBlackMaterialScore(Bitboard &board) {
        int blackPawnCount = board.getMaterialCount<BLACK_PAWN>();
        int blackKnightCount = board.getMaterialCount<BLACK_KNIGHT>();
        int blackBishopCount = board.getMaterialCount<BLACK_BISHOP>();
        int blackRookCount = board.getMaterialCount<BLACK_ROOK>();
        int blackQueenCount = board.getMaterialCount<BLACK_QUEEN>();

        evalContext.blackMidgameScore += blackPawnCount * getEvalValue(MIDGAME_PAWN_MATERIAL);
        evalContext.blackEndgameScore += blackPawnCount * getEvalValue(ENDGAME_PAWN_MATERIAL);

        evalContext.blackMidgameScore += blackKnightCount * getEvalValue(MIDGAME_KNIGHT_MATERIAL);
        evalContext.blackEndgameScore += blackKnightCount * getEvalValue(ENDGAME_KNIGHT_MATERIAL);

        evalContext.blackMidgameScore += blackBishopCount * getEvalValue(MIDGAME_BISHOP_MATERIAL);
        evalContext.blackEndgameScore += blackBishopCount * getEvalValue(ENDGAME_BISHOP_MATERIAL);

        evalContext.blackMidgameScore += blackRookCount * getEvalValue(MIDGAME_ROOK_MATERIAL);
        evalContext.blackEndgameScore += blackRookCount * getEvalValue(ENDGAME_ROOK_MATERIAL);

        evalContext.blackMidgameScore += blackQueenCount * getEvalValue(MIDGAME_QUEEN_MATERIAL);
        evalContext.blackEndgameScore += blackQueenCount * getEvalValue(ENDGAME_QUEEN_MATERIAL);
    }

    void SearchManager::getWhiteMaterialScore(Bitboard &board) {
        int whitePawnCount = board.getMaterialCount<WHITE_PAWN>();
        int whiteKnightCount = board.getMaterialCount<WHITE_KNIGHT>();
        int whiteBishopCount = board.getMaterialCount<WHITE_BISHOP>();
        int whiteRookCount = board.getMaterialCount<WHITE_ROOK>();
        int whiteQueenCount = board.getMaterialCount<WHITE_QUEEN>();

        evalContext.whiteMidgameScore += whitePawnCount * getEvalValue(MIDGAME_PAWN_MATERIAL);
        evalContext.whiteEndgameScore += whitePawnCount * getEvalValue(ENDGAME_PAWN_MATERIAL);

        evalContext.whiteMidgameScore += whiteKnightCount * getEvalValue(MIDGAME_KNIGHT_MATERIAL);
        evalContext.whiteEndgameScore += whiteKnightCount * getEvalValue(ENDGAME_KNIGHT_MATERIAL);

        evalContext.whiteMidgameScore += whiteBishopCount * getEvalValue(MIDGAME_BISHOP_MATERIAL);
        evalContext.whiteEndgameScore += whiteBishopCount * getEvalValue(ENDGAME_BISHOP_MATERIAL);

        evalContext.whiteMidgameScore += whiteRookCount * getEvalValue(MIDGAME_ROOK_MATERIAL);
        evalContext.whiteEndgameScore += whiteRookCount * getEvalValue(ENDGAME_ROOK_MATERIAL);

        evalContext.whiteMidgameScore += whiteQueenCount * getEvalValue(MIDGAME_QUEEN_MATERIAL);
        evalContext.whiteEndgameScore += whiteQueenCount * getEvalValue(ENDGAME_QUEEN_MATERIAL);
    }

    void SearchManager::getWhitePositionalScore(Bitboard &bitboard) {
        evalContext.whiteMidgameScore += bitboard.getWhiteMidgamePst();
        evalContext.whiteEndgameScore += bitboard.getWhiteEndgamePst();
    }

    void SearchManager::getBlackPositionalScore(Bitboard &bitboard) {
        evalContext.blackMidgameScore += bitboard.getBlackMidgamePst();
        evalContext.blackEndgameScore += bitboard.getBlackEndgamePst();
    }

    void SearchManager::getWhiteMobilityScore(Bitboard &bitboard) {
        uint64_t ownPiecesBB = bitboard.getColorBoard<PieceColor::WHITE>();
        uint64_t ownPiecesBBLoop = ownPiecesBB & ~evalContext.blackPawnAttacks;
        uint64_t defendedSquares = popcnt(evalContext.whitePawnAttacks & evalContext.whiteCombinedAttacks);

        // Slight bonus for squares defended by own pawn
        evalContext.whiteMidgameScore += defendedSquares * getEvalValue(MIDGAME_SQUARE_DEFENDED_BY_PAWN);
        evalContext.whiteEndgameScore += defendedSquares * getEvalValue(ENDGAME_SQUARE_DEFENDED_BY_PAWN);

        while (ownPiecesBBLoop) {
            int index = popLsb(ownPiecesBBLoop);
            PieceType pieceOnSquare = bitboard.getPieceOnSquare(index);
            uint64_t attacks = evalContext.attacksFrom[index];
            int mobility = popcnt(attacks & ~ownPiecesBB);

            switch (pieceOnSquare) {
                case WHITE_KNIGHT:
                    evalContext.whiteMidgameScore += mobility * getEvalValue(MIDGAME_KNIGHT_MOBILITY);
                    evalContext.whiteEndgameScore += mobility * getEvalValue(ENDGAME_KNIGHT_MOBILITY);
                    break;
                case WHITE_BISHOP:
                    evalContext.whiteMidgameScore += mobility * getEvalValue(MIDGAME_BISHOP_MOBILITY);
                    evalContext.whiteEndgameScore += mobility * getEvalValue(ENDGAME_BISHOP_MOBILITY);
                    break;
                case WHITE_ROOK:
                    evalContext.whiteMidgameScore += mobility * getEvalValue(MIDGAME_ROOK_MOBILITY);
                    evalContext.whiteEndgameScore += mobility * getEvalValue(ENDGAME_ROOK_MOBILITY);
                    break;
                case WHITE_QUEEN:
                    evalContext.whiteMidgameScore += mobility * getEvalValue(MIDGAME_QUEEN_MOBILITY);
                    evalContext.whiteEndgameScore += mobility * getEvalValue(ENDGAME_QUEEN_MOBILITY);
                    break;
            }
        }
    }

    void SearchManager::getBlackMobilityScore(Bitboard &bitboard) {
        uint64_t ownPiecesBB = bitboard.getColorBoard<PieceColor::BLACK>();
        uint64_t ownPiecesBBLoop = ownPiecesBB & ~evalContext.whitePawnAttacks;
        uint64_t defendedSquares = popcnt(evalContext.blackPawnAttacks & evalContext.blackCombinedAttacks);

        // Slight bonus for squares defended by own pawn
        evalContext.blackMidgameScore += defendedSquares * getEvalValue(MIDGAME_SQUARE_DEFENDED_BY_PAWN);
        evalContext.blackEndgameScore += defendedSquares * getEvalValue(ENDGAME_SQUARE_DEFENDED_BY_PAWN);

        while (ownPiecesBBLoop) {
            int index = popLsb(ownPiecesBBLoop);
            PieceType pieceOnSquare = bitboard.getPieceOnSquare(index);
            uint64_t attacks = evalContext.attacksFrom[index];
            uint64_t mobility = popcnt(attacks & ~ownPiecesBB);

            switch (pieceOnSquare) {
                case BLACK_KNIGHT:
                    evalContext.blackMidgameScore += mobility * getEvalValue(MIDGAME_KNIGHT_MOBILITY);
                    evalContext.blackEndgameScore += mobility * getEvalValue(ENDGAME_KNIGHT_MOBILITY);
                    break;
                case BLACK_BISHOP:
                    evalContext.blackMidgameScore += mobility * getEvalValue(MIDGAME_BISHOP_MOBILITY);
                    evalContext.blackEndgameScore += mobility * getEvalValue(ENDGAME_BISHOP_MOBILITY);
                    break;
                case BLACK_ROOK:
                    evalContext.blackMidgameScore += mobility * getEvalValue(MIDGAME_ROOK_MOBILITY);
                    evalContext.blackEndgameScore += mobility * getEvalValue(ENDGAME_ROOK_MOBILITY);
                    break;
                case BLACK_QUEEN:
                    evalContext.blackMidgameScore += mobility * getEvalValue(MIDGAME_QUEEN_MOBILITY);
                    evalContext.blackEndgameScore += mobility * getEvalValue(ENDGAME_QUEEN_MOBILITY);
                    break;
            }
        }
    }

    uint64_t whiteQueenCastlingAttackPattern = 0x70;
    uint64_t whiteKingCastlingAttackPattern = 0x6;
    void SearchManager::getWhiteKingScore(Bitboard &bitboard) {
        uint64_t kingBB = bitboard.getPieceBoard<PieceType::WHITE_KING>();
        uint64_t kingLocation = bitscanForward(kingBB);
        uint64_t kingAttacks = evalContext.whiteKingAttacks;
        uint64_t pawnBB = bitboard.getPieceBoard<PieceType::WHITE_PAWN>();
        uint64_t safetyMask = nortOne(kingBB) | noEaOne(kingBB) | noWeOne(kingBB);
        safetyMask |= nortOne(safetyMask);
        uint64_t pawnShield = pawnBB & safetyMask;
        int pawnShieldCount = popcnt(pawnShield);

        evalContext.whiteMidgameScore += std::min(getEvalValue(MIDGAME_PAWN_SHIELD) * 3, (int) (pawnShieldCount * getEvalValue(MIDGAME_PAWN_SHIELD)));
        evalContext.whiteEndgameScore += std::min(getEvalValue(ENDGAME_PAWN_SHIELD) * 3, (int) (pawnShieldCount * getEvalValue(ENDGAME_PAWN_SHIELD)));

        if (bitboard.isSemiOpenFileLenient<PieceColor::WHITE>(kingLocation)) {
            evalContext.whiteMidgameScore += getEvalValue(MIDGAME_KING_ON_OPEN_FILE);
            evalContext.whiteEndgameScore += getEvalValue(ENDGAME_KING_ON_OPEN_FILE);
        }

        if (kingLocation % 8 != 0) {
            if (bitboard.isSemiOpenFileLenient<PieceColor::WHITE>(kingLocation - 1)) {
                evalContext.whiteMidgameScore += getEvalValue(MIDGAME_KING_NEXT_TO_OPEN_FILE);
                evalContext.whiteEndgameScore += getEvalValue(ENDGAME_KING_NEXT_TO_OPEN_FILE);
            }
        }

        if (kingLocation % 8 != 7) {
            if (bitboard.isSemiOpenFileLenient<PieceColor::WHITE>(kingLocation + 1)) {
                evalContext.whiteMidgameScore += getEvalValue(MIDGAME_KING_NEXT_TO_OPEN_FILE);
                evalContext.whiteEndgameScore += getEvalValue(ENDGAME_KING_NEXT_TO_OPEN_FILE);
            }
        }

        uint8_t castlingRights = bitboard.getCastlingRights();

        if (!(castlingRights & CastlingRights::WHITE_QUEENSIDE) && !(castlingRights & CastlingRights::WHITE_KINGSIDE)) {
            if (!(bitboard.getCastlingRights() & CastlingRights::HAS_WHITE_CASTLED)) {
                evalContext.whiteMidgameScore += getEvalValue(MIDGAME_NO_CASTLING_RIGHTS);
                evalContext.whiteEndgameScore += getEvalValue(ENDGAME_NO_CASTLING_RIGHTS);
            }
        } else {
            if ((castlingRights & CastlingRights::WHITE_QUEENSIDE) && (evalContext.blackCombinedAttacks & whiteQueenCastlingAttackPattern)) {
                evalContext.whiteMidgameScore += getEvalValue(MIDGAME_QUEENSIDE_CASTLING_PREVENTED);
                evalContext.whiteEndgameScore += getEvalValue(ENDGAME_QUEENSIDE_CASTLING_PREVENTED);
            }

            if ((castlingRights & CastlingRights::WHITE_KINGSIDE) && (evalContext.blackCombinedAttacks & whiteKingCastlingAttackPattern)) {
                evalContext.whiteMidgameScore += getEvalValue(MIDGAME_KINGSIDE_CASTLING_PREVENTED);
                evalContext.whiteEndgameScore += getEvalValue(ENDGAME_KINGSIDE_CASTLING_PREVENTED);
            }
        }

        uint8_t bishopAttackCount = popcnt(evalContext.blackBishopAttacks & kingAttacks);
        uint8_t rookAttackCount = popcnt(evalContext.blackRookAttacks & kingAttacks);
        uint8_t queenAttackCount = popcnt(evalContext.blackQueenAttacks & kingAttacks);

        evalContext.whiteMidgameScore += bishopAttackCount * getEvalValue(MIDGAME_BISHOP_ATTACK_NEAR_KING);
        evalContext.whiteEndgameScore += bishopAttackCount * getEvalValue(ENDGAME_BISHOP_ATTACK_NEAR_KING);
        evalContext.whiteMidgameScore += rookAttackCount * getEvalValue(MIDGAME_ROOK_ATTACK_NEAR_KING);
        evalContext.whiteEndgameScore += rookAttackCount * getEvalValue(ENDGAME_ROOK_ATTACK_NEAR_KING);
        evalContext.whiteMidgameScore += queenAttackCount * getEvalValue(MIDGAME_QUEEN_ATTACK_NEAR_KING);
        evalContext.whiteEndgameScore += queenAttackCount * getEvalValue(ENDGAME_QUEEN_ATTACK_NEAR_KING);
    }

    uint64_t blackQueenCastlingAttackPattern = 0x7000000000000000;
    uint64_t blackKingCastlingAttackPattern = 0x600000000000000;
    void SearchManager::getBlackKingScore(Bitboard &bitboard) {
        uint64_t kingBB = bitboard.getPieceBoard<PieceType::BLACK_KING>();
        uint64_t kingLocation = bitscanForward(kingBB);
        uint64_t kingAttacks = evalContext.blackKingAttacks;
        uint64_t pawnBB = bitboard.getPieceBoard<PieceType::BLACK_PAWN>();
        uint64_t safetyMask = soutOne(kingBB) | soEaOne(kingBB) | soWeOne(kingBB);
        safetyMask |= soutOne(safetyMask);
        uint64_t pawnShield = pawnBB & safetyMask;
        uint64_t pawnShieldCount = popcnt(pawnShield);

        evalContext.blackMidgameScore += std::min(getEvalValue(MIDGAME_PAWN_SHIELD) * 3, static_cast<int>(pawnShieldCount * getEvalValue(MIDGAME_PAWN_SHIELD)));
        evalContext.blackEndgameScore += std::min(getEvalValue(ENDGAME_PAWN_SHIELD) * 3, static_cast<int>(pawnShieldCount * getEvalValue(ENDGAME_PAWN_SHIELD)));
        if (bitboard.isSemiOpenFileLenient<PieceColor::BLACK>(kingLocation)) {
            evalContext.blackMidgameScore += getEvalValue(MIDGAME_KING_ON_OPEN_FILE);
            evalContext.blackEndgameScore += getEvalValue(ENDGAME_KING_ON_OPEN_FILE);
        }

        if (kingLocation % 8 != 0) {
            if (bitboard.isSemiOpenFileLenient<PieceColor::BLACK>(kingLocation - 1)) {
                evalContext.blackMidgameScore += getEvalValue(MIDGAME_KING_NEXT_TO_OPEN_FILE);
                evalContext.blackEndgameScore += getEvalValue(ENDGAME_KING_NEXT_TO_OPEN_FILE);
            }
        }

        if (kingLocation % 8 != 7) {
            if (bitboard.isSemiOpenFileLenient<PieceColor::BLACK>(kingLocation + 1)) {
                evalContext.blackMidgameScore += getEvalValue(MIDGAME_KING_NEXT_TO_OPEN_FILE);
                evalContext.blackEndgameScore += getEvalValue(ENDGAME_KING_NEXT_TO_OPEN_FILE);
            }
        }

        uint8_t castlingRights = bitboard.getCastlingRights();
        if (!(castlingRights & CastlingRights::BLACK_QUEENSIDE) && !(castlingRights & CastlingRights::BLACK_KINGSIDE)) {
            if (!(bitboard.getCastlingRights() & CastlingRights::HAS_BLACK_CASTLED)) {
                evalContext.blackMidgameScore += getEvalValue(MIDGAME_NO_CASTLING_RIGHTS);
                evalContext.blackEndgameScore += getEvalValue(ENDGAME_NO_CASTLING_RIGHTS);
            }
        } else {
            if ((castlingRights & CastlingRights::BLACK_QUEENSIDE) && (evalContext.whiteCombinedAttacks & blackQueenCastlingAttackPattern)) {
                evalContext.blackMidgameScore += getEvalValue(MIDGAME_QUEENSIDE_CASTLING_PREVENTED);
                evalContext.blackEndgameScore += getEvalValue(ENDGAME_QUEENSIDE_CASTLING_PREVENTED);
            }

            if ((castlingRights & CastlingRights::BLACK_KINGSIDE) && (evalContext.whiteCombinedAttacks & blackKingCastlingAttackPattern)) {
                evalContext.blackMidgameScore += getEvalValue(MIDGAME_KINGSIDE_CASTLING_PREVENTED);
                evalContext.blackEndgameScore += getEvalValue(ENDGAME_KINGSIDE_CASTLING_PREVENTED);
            }
        }

        uint8_t bishopAttackCount = popcnt(evalContext.whiteBishopAttacks & kingAttacks);
        uint8_t rookAttackCount = popcnt(evalContext.whiteRookAttacks & kingAttacks);
        uint8_t queenAttackCount = popcnt(evalContext.whiteQueenAttacks & kingAttacks);

        evalContext.blackMidgameScore += bishopAttackCount * getEvalValue(MIDGAME_BISHOP_ATTACK_NEAR_KING);
        evalContext.blackEndgameScore += bishopAttackCount * getEvalValue(ENDGAME_BISHOP_ATTACK_NEAR_KING);
        evalContext.blackMidgameScore += rookAttackCount * getEvalValue(MIDGAME_ROOK_ATTACK_NEAR_KING);
        evalContext.blackEndgameScore += rookAttackCount * getEvalValue(ENDGAME_ROOK_ATTACK_NEAR_KING);
        evalContext.blackMidgameScore += queenAttackCount * getEvalValue(MIDGAME_QUEEN_ATTACK_NEAR_KING);
        evalContext.blackEndgameScore += queenAttackCount * getEvalValue(ENDGAME_QUEEN_ATTACK_NEAR_KING);
    }

    void SearchManager::getWhiteConnectivityScore(Bitboard &bitboard) {
        uint64_t kingBB = bitboard.getPieceBoard<PieceType::WHITE_KING>();
        uint64_t whitePieces = bitboard.getColorBoard<PieceColor::WHITE>() & ~kingBB;
        uint64_t protectedPieces = whitePieces & evalContext.whiteCombinedAttacks;

        while (protectedPieces) {
            uint64_t index = popLsb(protectedPieces);
            PieceType pieceType = bitboard.getPieceOnSquare(index);

            switch (pieceType) {
                case WHITE_PAWN:
                    evalContext.whiteMidgameScore += getEvalValue(MIDGAME_PAWN_CONNECTIVITY);
                    evalContext.whiteEndgameScore += getEvalValue(ENDGAME_PAWN_CONNECTIVITY);
                    break;
                case WHITE_KNIGHT:
                    evalContext.whiteMidgameScore += getEvalValue(MIDGAME_KNIGHT_CONNECTIVITY);
                    evalContext.whiteEndgameScore += getEvalValue(ENDGAME_KNIGHT_CONNECTIVITY);
                    break;
                case WHITE_BISHOP:
                    evalContext.whiteMidgameScore += getEvalValue(MIDGAME_BISHOP_CONNECTIVITY);
                    evalContext.whiteEndgameScore += getEvalValue(ENDGAME_BISHOP_CONNECTIVITY);
                    break;
                case WHITE_ROOK:
                    evalContext.whiteMidgameScore += getEvalValue(MIDGAME_ROOK_CONNECTIVITY);
                    evalContext.whiteEndgameScore += getEvalValue(ENDGAME_ROOK_CONNECTIVITY);
                    break;
                case WHITE_QUEEN:
                    evalContext.whiteMidgameScore += getEvalValue(MIDGAME_QUEEN_CONNECTIVITY);
                    evalContext.whiteEndgameScore += getEvalValue(ENDGAME_QUEEN_CONNECTIVITY);
                    break;
            }
        }
    }

    void SearchManager::getBlackConnectivityScore(Bitboard &bitboard) {
        uint64_t kingBB = bitboard.getPieceBoard<PieceType::BLACK_KING>();
        uint64_t blackPieces = bitboard.getColorBoard<PieceColor::BLACK>() & ~kingBB;
        uint64_t protectedPieces = blackPieces & evalContext.blackCombinedAttacks;

        while (protectedPieces) {
            uint64_t index = popLsb(protectedPieces);
            PieceType pieceType = bitboard.getPieceOnSquare(index);

            switch (pieceType) {
                case BLACK_PAWN:
                    evalContext.blackMidgameScore += getEvalValue(MIDGAME_PAWN_CONNECTIVITY);
                    evalContext.blackEndgameScore += getEvalValue(ENDGAME_PAWN_CONNECTIVITY);
                    break;
                case BLACK_KNIGHT:
                    evalContext.blackMidgameScore += getEvalValue(MIDGAME_KNIGHT_CONNECTIVITY);
                    evalContext.blackEndgameScore += getEvalValue(ENDGAME_KNIGHT_CONNECTIVITY);
                    break;
                case BLACK_BISHOP:
                    evalContext.blackMidgameScore += getEvalValue(MIDGAME_BISHOP_CONNECTIVITY);
                    evalContext.blackEndgameScore += getEvalValue(ENDGAME_BISHOP_CONNECTIVITY);
                    break;
                case BLACK_ROOK:
                    evalContext.blackMidgameScore += getEvalValue(MIDGAME_ROOK_CONNECTIVITY);
                    evalContext.blackEndgameScore += getEvalValue(ENDGAME_ROOK_CONNECTIVITY);
                    break;
                case BLACK_QUEEN:
                    evalContext.blackMidgameScore += getEvalValue(MIDGAME_QUEEN_CONNECTIVITY);
                    evalContext.blackEndgameScore += getEvalValue(ENDGAME_QUEEN_CONNECTIVITY);
                    break;
            }
        }
    }

    void SearchManager::getWhiteRookScore(Bitboard &bitboard) {
        uint64_t rookBB = bitboard.getPieceBoard<PieceType::WHITE_ROOK>();
        int rookAmount = popcnt(rookBB);

        while (rookBB) {
            int8_t index = bitscanForward(rookBB);

            if (bitboard.isOpenFile(index)) {
                evalContext.whiteMidgameScore += getEvalValue(MIDGAME_ROOK_ON_OPEN_FILE);
                evalContext.whiteEndgameScore += getEvalValue(ENDGAME_ROOK_ON_OPEN_FILE);
            } else if (bitboard.isSemiOpenFile<PieceColor::WHITE>(index)) {
                evalContext.whiteMidgameScore += getEvalValue(MIDGAME_ROOK_ON_SEMI_OPEN_FILE);
                evalContext.whiteEndgameScore += getEvalValue(ENDGAME_ROOK_ON_SEMI_OPEN_FILE);
            }

            if (index >= Square::A7)  {
                evalContext.whiteMidgameScore += getEvalValue(MIDGAME_ROOK_ON_7TH_RANK);
                evalContext.whiteEndgameScore += getEvalValue(ENDGAME_ROOK_ON_7TH_RANK);
            }

            uint64_t enemyQueenOnFile = bitboard.getPieceBoard<PieceType::BLACK_QUEEN>() & bitboard.getFile(index);

            if (enemyQueenOnFile) {
                evalContext.whiteMidgameScore += getEvalValue(MIDGAME_ROOK_ON_QUEEN_FILE);
                evalContext.whiteEndgameScore += getEvalValue(ENDGAME_ROOK_ON_QUEEN_FILE);
            }

            rookBB &= ~(1ULL << index);
        }

        uint64_t pawnCount = popcnt(bitboard.getPieceBoard<PieceType::WHITE_PAWN>());
        evalContext.whiteMidgameScore += ((8 - pawnCount) * getEvalValue(MIDGAME_ROOK_LESS_PAWNS_BONUS)) * rookAmount;
        evalContext.whiteEndgameScore += ((8 - pawnCount) * getEvalValue(ENDGAME_ROOK_LESS_PAWNS_BONUS)) * rookAmount;
    }

    void SearchManager::getBlackRookScore(Bitboard &bitboard) {
        uint64_t rookBB = bitboard.getPieceBoard<PieceType::BLACK_ROOK>();
        int rookAmount = popcnt(rookBB);

        while (rookBB) {
            uint64_t index = bitscanForward(rookBB);

            if (bitboard.isOpenFile(index)) {
                evalContext.blackMidgameScore += getEvalValue(MIDGAME_ROOK_ON_OPEN_FILE);
                evalContext.blackEndgameScore += getEvalValue(ENDGAME_ROOK_ON_OPEN_FILE);
            } else if (bitboard.isSemiOpenFile<PieceColor::BLACK>(index)) {
                evalContext.blackMidgameScore += getEvalValue(MIDGAME_ROOK_ON_SEMI_OPEN_FILE);
                evalContext.blackEndgameScore += getEvalValue(ENDGAME_ROOK_ON_SEMI_OPEN_FILE);
            }

            if (index <= Square::H2)  {
                evalContext.blackMidgameScore += getEvalValue(MIDGAME_ROOK_ON_7TH_RANK);
                evalContext.blackEndgameScore += getEvalValue(ENDGAME_ROOK_ON_7TH_RANK);
            }

            uint64_t enemyQueenOnFile = bitboard.getPieceBoard<PieceType::WHITE_QUEEN>() & bitboard.getFile(index);

            if (enemyQueenOnFile) {
                evalContext.blackMidgameScore += getEvalValue(MIDGAME_ROOK_ON_QUEEN_FILE);
                evalContext.blackEndgameScore += getEvalValue(ENDGAME_ROOK_ON_QUEEN_FILE);
            }

            rookBB &= ~(1ULL << index);
        }

        uint64_t pawnCount = popcnt(bitboard.getPieceBoard<PieceType::BLACK_PAWN>());
        evalContext.blackMidgameScore += ((8 - pawnCount) * getEvalValue(MIDGAME_ROOK_LESS_PAWNS_BONUS)) * rookAmount;
        evalContext.blackEndgameScore += ((8 - pawnCount) * getEvalValue(ENDGAME_ROOK_LESS_PAWNS_BONUS)) * rookAmount;
    }

    void SearchManager::getWhiteBishopScore(Bitboard &bitboard) {
        uint64_t bishopBB = bitboard.getPieceBoard<PieceType::WHITE_BISHOP>();
        int bishopAmount = popcnt(bishopBB);
        uint64_t pawnBB = bitboard.getPieceBoard<PieceType::WHITE_PAWN>();

        if (bishopAmount == 1) {
            evalContext.whiteMidgameScore += getEvalValue(MIDGAME_NO_BISHOP_PAIR);
            evalContext.whiteEndgameScore += getEvalValue(ENDGAME_NO_BISHOP_PAIR);
        }

        while (bishopBB) {
            uint64_t index = popLsb(bishopBB);

            if (index == Square::G2 || index == Square::B2) {
                uint64_t fianchettoPattern = nortOne(1ULL << index) | westOne(1ULL << index) | eastOne(1ULL << index);
                uint64_t antiPattern = noWeOne(1ULL << index) | noEaOne(1ULL << index);

                if (popcnt(pawnBB & fianchettoPattern) == 3 && !(pawnBB & antiPattern)) {
                    evalContext.whiteMidgameScore += getEvalValue(MIDGAME_BISHOP_FIANCHETTO);
                    evalContext.whiteEndgameScore += getEvalValue(ENDGAME_BISHOP_FIANCHETTO);
                }
            }
        }
    }

    void SearchManager::getBlackBishopScore(Bitboard &bitboard) {
        uint64_t bishopBB = bitboard.getPieceBoard<PieceType::BLACK_BISHOP>();
        int bishopAmount = popcnt(bishopBB);
        uint64_t pawnBB = bitboard.getPieceBoard<PieceType::BLACK_PAWN>();

        if (bishopAmount == 1) {
            evalContext.blackMidgameScore += getEvalValue(MIDGAME_NO_BISHOP_PAIR);
            evalContext.blackEndgameScore += getEvalValue(ENDGAME_NO_BISHOP_PAIR);
        }

        while (bishopBB) {
            uint64_t index = popLsb(bishopBB);

            if (index == Square::G7 || index == Square::B7) {
                uint64_t fianchettoPattern = soutOne(1ULL << index) | westOne(1ULL << index) | eastOne(1ULL << index);
                uint64_t antiPattern = soWeOne(1ULL << index) | soEaOne(1ULL << index);

                if (popcnt(pawnBB & fianchettoPattern) == 3 && !(pawnBB & antiPattern)) {
                    evalContext.blackMidgameScore += getEvalValue(MIDGAME_BISHOP_FIANCHETTO);
                    evalContext.blackEndgameScore += getEvalValue(ENDGAME_BISHOP_FIANCHETTO);
                }
            }
        }
    }

    template<PieceColor color>
    void SearchManager::getPawnScore(Bitboard &bitboard) {
        for (int i = 0; i < 8; i++) {
            uint64_t pawnsOnFile = bitboard.getPawnsOnSameFile<color>(i);
            int amountOfPawns = popcnt(pawnsOnFile);

            if (color == PieceColor::WHITE) {
                evalContext.whiteMidgameScore += getEvalValue(MIDGAME_PAWN_ON_SAME_FILE) * (amountOfPawns - 1);
                evalContext.whiteEndgameScore += getEvalValue(ENDGAME_PAWN_ON_SAME_FILE) * (amountOfPawns - 1);
            } else {
                evalContext.blackMidgameScore += getEvalValue(MIDGAME_PAWN_ON_SAME_FILE) * (amountOfPawns - 1);
                evalContext.blackEndgameScore += getEvalValue(ENDGAME_PAWN_ON_SAME_FILE) * (amountOfPawns - 1);
            }

            if (bitboard.isPassedPawn<color>(i)) {
                if (color == PieceColor::WHITE) {
                    evalContext.whiteMidgameScore += getEvalValue(MIDGAME_PASSED_PAWN);
                    evalContext.whiteEndgameScore += getEvalValue(ENDGAME_PASSED_PAWN);
                } else {
                    evalContext.blackMidgameScore += getEvalValue(MIDGAME_PASSED_PAWN);
                    evalContext.blackEndgameScore += getEvalValue(ENDGAME_PASSED_PAWN);
                }
            } else if (bitboard.isIsolatedPawn<color>(i)) {
                if (bitboard.isSemiOpenFile<color>(i)) {
                    if (color == PieceColor::WHITE) {
                        evalContext.whiteMidgameScore += getEvalValue(MIDGAME_ISOLATED_SEMI_OPEN_PAWN);
                        evalContext.whiteEndgameScore += getEvalValue(ENDGAME_ISOLATED_SEMI_OPEN_PAWN);
                    } else {
                        evalContext.blackMidgameScore += getEvalValue(MIDGAME_ISOLATED_SEMI_OPEN_PAWN);
                        evalContext.blackEndgameScore += getEvalValue(ENDGAME_ISOLATED_SEMI_OPEN_PAWN);
                    }
                } else {
                    if (color == PieceColor::WHITE) {
                        evalContext.whiteMidgameScore += getEvalValue(MIDGAME_ISOLATED_PAWN);
                        evalContext.whiteEndgameScore += getEvalValue(ENDGAME_ISOLATED_PAWN);
                    } else {
                        evalContext.blackMidgameScore += getEvalValue(MIDGAME_ISOLATED_PAWN);
                        evalContext.blackEndgameScore += getEvalValue(ENDGAME_ISOLATED_PAWN);
                    }
                }
            } else {
                if (color == PieceColor::WHITE) {
                    if (bitboard.isSemiOpenFile<PieceColor::BLACK>(i)) {
                        evalContext.whiteMidgameScore += getEvalValue(MIDGAME_PAWN_SEMI_OPEN_FILE);
                        evalContext.whiteEndgameScore += getEvalValue(ENDGAME_PAWN_SEMI_OPEN_FILE);
                    }
                } else {
                    if (bitboard.isSemiOpenFile<PieceColor::WHITE>(i)) {
                        evalContext.blackMidgameScore += getEvalValue(MIDGAME_PAWN_SEMI_OPEN_FILE);
                        evalContext.blackEndgameScore += getEvalValue(ENDGAME_PAWN_SEMI_OPEN_FILE);
                    }
                }
            }
        }
    }

    template<PieceColor color>
    void SearchManager::getOutpostScore(Bitboard &bitboard) {
        uint64_t rankMask;

        if (color == PieceColor::WHITE) {
            rankMask = RANK_4 | RANK_5 | RANK_6;
        } else {
            rankMask = RANK_3 | RANK_4 | RANK_5;
        }

        uint64_t ownPawnAttacks;
        uint64_t opponentPawnAttacks;
        uint64_t opponentAttackSpans;

        if (color == PieceColor::WHITE) {
            ownPawnAttacks = evalContext.whitePawnAttacks;
            opponentPawnAttacks = evalContext.blackPawnAttacks;
            uint64_t opponentPawnBB = bitboard.getPieceBoard<PieceType::BLACK_PAWN>();
            opponentAttackSpans = westOne(blackFrontSpans(opponentPawnBB)) | eastOne(blackFrontSpans(opponentPawnBB));
        } else {
            ownPawnAttacks = evalContext.blackPawnAttacks;
            opponentPawnAttacks = evalContext.whitePawnAttacks;
            uint64_t opponentPawnBB = bitboard.getPieceBoard<PieceType::WHITE_PAWN>();
            opponentAttackSpans = westOne(whiteFrontSpans(opponentPawnBB)) | eastOne(whiteFrontSpans(opponentPawnBB));
        }

        uint64_t outpostSquares = (ownPawnAttacks & rankMask) & ~opponentPawnAttacks & ~opponentAttackSpans;
        outpostSquares &= ~CENTER_SQUARES;
        uint64_t knightBB;
        uint64_t bishopBB;

        if (color == PieceColor::WHITE) {
            knightBB = bitboard.getPieceBoard<PieceType::WHITE_KNIGHT>();
            bishopBB = bitboard.getPieceBoard<PieceType::WHITE_BISHOP>();
        } else {
            knightBB = bitboard.getPieceBoard<PieceType::BLACK_KNIGHT>();
            bishopBB = bitboard.getPieceBoard<PieceType::BLACK_BISHOP>();
        }

        int knightsOnOutpost = popcnt(knightBB & outpostSquares);
        int bishopsOnOutpost = popcnt(bishopBB & outpostSquares);

        if (color == PieceColor::WHITE) {
            evalContext.whiteMidgameScore += getEvalValue(MIDGAME_KNIGHT_OUTPOST) * knightsOnOutpost;
            evalContext.whiteEndgameScore += getEvalValue(ENDGAME_KNIGHT_OUTPOST) * knightsOnOutpost;
            evalContext.whiteMidgameScore += getEvalValue(MIDGAME_BISHOP_OUTPOST) * bishopsOnOutpost;
            evalContext.whiteEndgameScore += getEvalValue(ENDGAME_BISHOP_OUTPOST) * bishopsOnOutpost;
        } else {
            evalContext.blackMidgameScore += getEvalValue(MIDGAME_KNIGHT_OUTPOST) * knightsOnOutpost;
            evalContext.blackEndgameScore += getEvalValue(ENDGAME_KNIGHT_OUTPOST) * knightsOnOutpost;
            evalContext.blackMidgameScore += getEvalValue(MIDGAME_BISHOP_OUTPOST) * bishopsOnOutpost;
            evalContext.blackEndgameScore += getEvalValue(ENDGAME_BISHOP_OUTPOST) * bishopsOnOutpost;
        }
    }

    int knightPhase = 1;
    int bishopPhase = 1;
    int rookPhase = 2;
    int queenPhase = 4;
    int totalPhase = knightPhase * 4 + bishopPhase * 4 + rookPhase * 4 + queenPhase * 2;
    int getGamePhase(Bitboard &bitboard) {
        int phase = totalPhase;

        phase -= popcnt(bitboard.getPieceBoard<PieceType::WHITE_KNIGHT>() | bitboard.getPieceBoard<PieceType::BLACK_KNIGHT>()) * knightPhase;
        phase -= popcnt(bitboard.getPieceBoard<PieceType::WHITE_BISHOP>() | bitboard.getPieceBoard<PieceType::BLACK_BISHOP>()) * bishopPhase;
        phase -= popcnt(bitboard.getPieceBoard<PieceType::WHITE_ROOK>() | bitboard.getPieceBoard<PieceType::BLACK_ROOK>()) * rookPhase;
        phase -= popcnt(bitboard.getPieceBoard<PieceType::WHITE_QUEEN>() | bitboard.getPieceBoard<PieceType::BLACK_QUEEN>()) * queenPhase;

        return (phase * 256 + (totalPhase / 2)) / totalPhase;
    }

    void SearchManager::initEvalContext(Bitboard &bitboard) {
        uint64_t whitePawnBB = bitboard.getPieceBoard<PieceType::WHITE_PAWN>();
        uint64_t whiteKnightBB = bitboard.getPieceBoard<PieceType::WHITE_KNIGHT>();
        uint64_t whiteBishopBB = bitboard.getPieceBoard<PieceType::WHITE_BISHOP>();
        uint64_t whiteRookBB = bitboard.getPieceBoard<PieceType::WHITE_ROOK>();
        uint64_t whiteQueenBB = bitboard.getPieceBoard<PieceType::WHITE_QUEEN>();

        uint64_t blackPawnBB = bitboard.getPieceBoard<PieceType::BLACK_PAWN>();
        uint64_t blackKnightBB = bitboard.getPieceBoard<PieceType::BLACK_KNIGHT>();
        uint64_t blackBishopBB = bitboard.getPieceBoard<PieceType::BLACK_BISHOP>();
        uint64_t blackRookBB = bitboard.getPieceBoard<PieceType::BLACK_ROOK>();
        uint64_t blackQueenBB = bitboard.getPieceBoard<PieceType::BLACK_QUEEN>();

        uint64_t whitePawnAttacks = 0;
        uint64_t whiteKnightAttacks = 0;
        uint64_t whiteBishopAttacks = 0;
        uint64_t whiteRookAttacks = 0;
        uint64_t whiteQueenAttacks = 0;

        uint64_t blackPawnAttacks = 0;
        uint64_t blackKnightAttacks = 0;
        uint64_t blackBishopAttacks = 0;
        uint64_t blackRookAttacks = 0;
        uint64_t blackQueenAttacks = 0;

        for (int i = 0; i < 64; i++) {
            evalContext.attacksFrom[i] = 0;
        }

        while (whitePawnBB) {
            uint64_t index = popLsb(whitePawnBB);
            uint64_t attacks = bitboard.getPawnAttacks<PieceColor::WHITE>(index);

            whitePawnAttacks |= attacks;
            evalContext.attacksFrom[index] = attacks;
        }

        evalContext.whitePawnAttacks = whitePawnAttacks;

        while (blackPawnBB) {
            uint64_t index = popLsb(blackPawnBB);
            uint64_t attacks = bitboard.getPawnAttacks<PieceColor::BLACK>(index);

            blackPawnAttacks |= attacks;
            evalContext.attacksFrom[index] = attacks;
        }

        while (whiteKnightBB) {
            uint64_t index = popLsb(whiteKnightBB);
            uint64_t attacks = bitboard.getKnightAttacks(index);

            whiteKnightAttacks |= attacks;
            evalContext.attacksFrom[index] = attacks;
        }

        evalContext.whiteKnightAttacks = whiteKnightAttacks;

        while (blackKnightBB) {
            uint64_t index = popLsb(blackKnightBB);
            uint64_t attacks = bitboard.getKnightAttacks(index);

            blackKnightAttacks |= attacks;
            evalContext.attacksFrom[index] = attacks;
        }

        evalContext.blackKnightAttacks = blackKnightAttacks;

        while (whiteBishopBB) {
            uint64_t index = popLsb(whiteBishopBB);
            uint64_t attacks = bitboard.getBishopAttacks(index);

            whiteBishopAttacks |= attacks;
            evalContext.attacksFrom[index] = attacks;
        }

        evalContext.whiteBishopAttacks = whiteBishopAttacks;

        while (whiteRookBB) {
            uint64_t index = popLsb(whiteRookBB);
            uint64_t attacks = bitboard.getRookAttacks(index);

            whiteRookAttacks |= attacks;
            evalContext.attacksFrom[index] = attacks;
        }

        evalContext.whiteRookAttacks = whiteRookAttacks;

        while (whiteQueenBB) {
            uint64_t index = popLsb(whiteQueenBB);
            uint64_t attacks = bitboard.getQueenAttacks(index);

            whiteQueenAttacks |= attacks;
            evalContext.attacksFrom[index] = attacks;
        }

        evalContext.whiteQueenAttacks = whiteQueenAttacks;

        while (blackBishopBB) {
            uint64_t index = popLsb(blackBishopBB);
            uint64_t attacks = bitboard.getBishopAttacks(index);

            blackBishopAttacks |= attacks;
            evalContext.attacksFrom[index] = attacks;
        }

        evalContext.blackBishopAttacks = blackBishopAttacks;

        while (blackRookBB) {
            uint64_t index = popLsb(blackRookBB);
            uint64_t attacks = bitboard.getRookAttacks(index);

            blackRookAttacks |= attacks;
            evalContext.attacksFrom[index] = attacks;
        }

        evalContext.blackRookAttacks = blackRookAttacks;

        while (blackQueenBB) {
            uint64_t index = popLsb(blackQueenBB);
            uint64_t attacks = bitboard.getQueenAttacks(index);

            blackQueenAttacks |= attacks;
            evalContext.attacksFrom[index] = attacks;
        }

        evalContext.blackQueenAttacks = blackQueenAttacks;

        uint64_t whiteKingBB = bitboard.getPieceBoard<PieceType::WHITE_KING>();
        uint64_t blackKingBB = bitboard.getPieceBoard<PieceType::BLACK_KING>();
        int8_t whiteKingSquare = bitscanForward(whiteKingBB);
        int8_t blackKingSquare = bitscanForward(blackKingBB);
        uint64_t whiteKingAttacks = bitboard.getKingAttacks(whiteKingSquare);
        uint64_t blackKingAttacks = bitboard.getKingAttacks(blackKingSquare);
        uint64_t whiteCombinedAttacks = whiteKnightAttacks | whiteBishopAttacks | whiteRookAttacks | whiteQueenAttacks | whitePawnAttacks | whiteKingAttacks;
        uint64_t blackCombinedAttacks = blackKnightAttacks | blackBishopAttacks | blackRookAttacks | blackQueenAttacks | blackPawnAttacks | blackKingAttacks;

        evalContext.whiteKingAttacks = whiteKingAttacks;
        evalContext.blackKingAttacks = blackKingAttacks;
        evalContext.attacksFrom[whiteKingSquare] = whiteKingAttacks;
        evalContext.attacksFrom[blackKingSquare] = blackKingAttacks;

        evalContext.phase = getGamePhase(bitboard);
        evalContext.whiteMidgameScore = 0;
        evalContext.whiteEndgameScore = 0;
        evalContext.blackMidgameScore = 0;
        evalContext.blackEndgameScore = 0;
        evalContext.whitePawnAttacks = whitePawnAttacks;
        evalContext.whiteCombinedAttacks = whiteCombinedAttacks;
        evalContext.blackPawnAttacks = blackPawnAttacks;
        evalContext.blackCombinedAttacks = blackCombinedAttacks;
    }
>>>>>>> c3062df4
}

#pragma clang diagnostic pop<|MERGE_RESOLUTION|>--- conflicted
+++ resolved
@@ -307,7 +307,7 @@
                     move.promotionPiece == EMPTY && !isOwnKingInCheck && !isOpponentKingInCheck) {
                     // Scale the reduction value between 1 and (depth - 1), depending on how many moves have been searched.
                     // It should reach (depth - 1) when 60% of the moves have been searched.
-                    int R = 1 + static_cast<int>((depth - 1) * (1 - moves.movesSearched() / (0.6 * moves.size())));
+                    int R = 1 + (int) ((depth - 1) * (1 - moves.movesSearched() / (0.6 * moves.size())));
                     depthReduction += R;
                 }
             }
@@ -405,13 +405,8 @@
             return beta;
         }
 
-<<<<<<< HEAD
         if (previousMove.promotionPiece != EMPTY) {
-            delta += getPieceWeight(previousMove.promotionPiece) - minPawnValue;
-=======
-        if (previousMove.promotionPiece != PieceType::EMPTY) {
             queenDelta += getPieceWeight(previousMove.promotionPiece) - minPawnValue;
->>>>>>> c3062df4
         }
 
         if (standPat < alpha - queenDelta) {
@@ -480,786 +475,6 @@
     senjo::SearchStats SearchManager::getSearchStats() {
         return searchStats;
     }
-<<<<<<< HEAD
-=======
-
-    template<PieceColor color>
-    int SearchManager::evaluate(Bitboard &board, std::chrono::time_point<std::chrono::steady_clock> &endTime, ZagreusEngine &engine) {
-        if (engine.stopRequested() || std::chrono::steady_clock::now() > endTime) {
-            return 0;
-        }
-
-        int modifier = color == PieceColor::WHITE ? 1 : -1;
-
-        if (board.isWinner<PieceColor::WHITE>()) {
-            return (MATE_SCORE - board.getPly()) * modifier;
-        } else if (board.isWinner<PieceColor::BLACK>()) {
-            return (-MATE_SCORE + board.getPly()) * modifier;
-        }
-
-        if (board.isDraw()) {
-            // Thanks to Stockfish for the "3-fold blindness avoidance" idea
-            return 0 - 1 + (static_cast<int>(searchStats.nodes) & 0x2);
-        }
-
-        initEvalContext(board);
-
-        getWhiteMaterialScore(board);
-        getBlackMaterialScore(board);
-
-        getWhitePositionalScore(board);
-        getBlackPositionalScore(board);
-
-        getWhiteMobilityScore(board);
-        getBlackMobilityScore(board);
-
-        getWhiteKingScore(board);
-        getBlackKingScore(board);
-
-        getWhiteConnectivityScore(board);
-        getBlackConnectivityScore(board);
-
-        getWhiteRookScore(board);
-        getBlackRookScore(board);
-
-        getWhiteBishopScore(board);
-        getBlackBishopScore(board);
-
-        getPawnScore<PieceColor::WHITE>(board);
-        getPawnScore<PieceColor::BLACK>(board);
-
-        getOutpostScore<PieceColor::WHITE>(board);
-        getOutpostScore<PieceColor::BLACK>(board);
-
-        int whiteScore = ((evalContext.whiteMidgameScore * (256 - evalContext.phase)) + (evalContext.whiteEndgameScore * evalContext.phase)) / 256;
-        int blackScore = ((evalContext.blackMidgameScore * (256 - evalContext.phase)) + (evalContext.blackEndgameScore * evalContext.phase)) / 256;
-
-        return (whiteScore - blackScore) * modifier;
-    }
-
-    void SearchManager::getBlackMaterialScore(Bitboard &board) {
-        int blackPawnCount = board.getMaterialCount<BLACK_PAWN>();
-        int blackKnightCount = board.getMaterialCount<BLACK_KNIGHT>();
-        int blackBishopCount = board.getMaterialCount<BLACK_BISHOP>();
-        int blackRookCount = board.getMaterialCount<BLACK_ROOK>();
-        int blackQueenCount = board.getMaterialCount<BLACK_QUEEN>();
-
-        evalContext.blackMidgameScore += blackPawnCount * getEvalValue(MIDGAME_PAWN_MATERIAL);
-        evalContext.blackEndgameScore += blackPawnCount * getEvalValue(ENDGAME_PAWN_MATERIAL);
-
-        evalContext.blackMidgameScore += blackKnightCount * getEvalValue(MIDGAME_KNIGHT_MATERIAL);
-        evalContext.blackEndgameScore += blackKnightCount * getEvalValue(ENDGAME_KNIGHT_MATERIAL);
-
-        evalContext.blackMidgameScore += blackBishopCount * getEvalValue(MIDGAME_BISHOP_MATERIAL);
-        evalContext.blackEndgameScore += blackBishopCount * getEvalValue(ENDGAME_BISHOP_MATERIAL);
-
-        evalContext.blackMidgameScore += blackRookCount * getEvalValue(MIDGAME_ROOK_MATERIAL);
-        evalContext.blackEndgameScore += blackRookCount * getEvalValue(ENDGAME_ROOK_MATERIAL);
-
-        evalContext.blackMidgameScore += blackQueenCount * getEvalValue(MIDGAME_QUEEN_MATERIAL);
-        evalContext.blackEndgameScore += blackQueenCount * getEvalValue(ENDGAME_QUEEN_MATERIAL);
-    }
-
-    void SearchManager::getWhiteMaterialScore(Bitboard &board) {
-        int whitePawnCount = board.getMaterialCount<WHITE_PAWN>();
-        int whiteKnightCount = board.getMaterialCount<WHITE_KNIGHT>();
-        int whiteBishopCount = board.getMaterialCount<WHITE_BISHOP>();
-        int whiteRookCount = board.getMaterialCount<WHITE_ROOK>();
-        int whiteQueenCount = board.getMaterialCount<WHITE_QUEEN>();
-
-        evalContext.whiteMidgameScore += whitePawnCount * getEvalValue(MIDGAME_PAWN_MATERIAL);
-        evalContext.whiteEndgameScore += whitePawnCount * getEvalValue(ENDGAME_PAWN_MATERIAL);
-
-        evalContext.whiteMidgameScore += whiteKnightCount * getEvalValue(MIDGAME_KNIGHT_MATERIAL);
-        evalContext.whiteEndgameScore += whiteKnightCount * getEvalValue(ENDGAME_KNIGHT_MATERIAL);
-
-        evalContext.whiteMidgameScore += whiteBishopCount * getEvalValue(MIDGAME_BISHOP_MATERIAL);
-        evalContext.whiteEndgameScore += whiteBishopCount * getEvalValue(ENDGAME_BISHOP_MATERIAL);
-
-        evalContext.whiteMidgameScore += whiteRookCount * getEvalValue(MIDGAME_ROOK_MATERIAL);
-        evalContext.whiteEndgameScore += whiteRookCount * getEvalValue(ENDGAME_ROOK_MATERIAL);
-
-        evalContext.whiteMidgameScore += whiteQueenCount * getEvalValue(MIDGAME_QUEEN_MATERIAL);
-        evalContext.whiteEndgameScore += whiteQueenCount * getEvalValue(ENDGAME_QUEEN_MATERIAL);
-    }
-
-    void SearchManager::getWhitePositionalScore(Bitboard &bitboard) {
-        evalContext.whiteMidgameScore += bitboard.getWhiteMidgamePst();
-        evalContext.whiteEndgameScore += bitboard.getWhiteEndgamePst();
-    }
-
-    void SearchManager::getBlackPositionalScore(Bitboard &bitboard) {
-        evalContext.blackMidgameScore += bitboard.getBlackMidgamePst();
-        evalContext.blackEndgameScore += bitboard.getBlackEndgamePst();
-    }
-
-    void SearchManager::getWhiteMobilityScore(Bitboard &bitboard) {
-        uint64_t ownPiecesBB = bitboard.getColorBoard<PieceColor::WHITE>();
-        uint64_t ownPiecesBBLoop = ownPiecesBB & ~evalContext.blackPawnAttacks;
-        uint64_t defendedSquares = popcnt(evalContext.whitePawnAttacks & evalContext.whiteCombinedAttacks);
-
-        // Slight bonus for squares defended by own pawn
-        evalContext.whiteMidgameScore += defendedSquares * getEvalValue(MIDGAME_SQUARE_DEFENDED_BY_PAWN);
-        evalContext.whiteEndgameScore += defendedSquares * getEvalValue(ENDGAME_SQUARE_DEFENDED_BY_PAWN);
-
-        while (ownPiecesBBLoop) {
-            int index = popLsb(ownPiecesBBLoop);
-            PieceType pieceOnSquare = bitboard.getPieceOnSquare(index);
-            uint64_t attacks = evalContext.attacksFrom[index];
-            int mobility = popcnt(attacks & ~ownPiecesBB);
-
-            switch (pieceOnSquare) {
-                case WHITE_KNIGHT:
-                    evalContext.whiteMidgameScore += mobility * getEvalValue(MIDGAME_KNIGHT_MOBILITY);
-                    evalContext.whiteEndgameScore += mobility * getEvalValue(ENDGAME_KNIGHT_MOBILITY);
-                    break;
-                case WHITE_BISHOP:
-                    evalContext.whiteMidgameScore += mobility * getEvalValue(MIDGAME_BISHOP_MOBILITY);
-                    evalContext.whiteEndgameScore += mobility * getEvalValue(ENDGAME_BISHOP_MOBILITY);
-                    break;
-                case WHITE_ROOK:
-                    evalContext.whiteMidgameScore += mobility * getEvalValue(MIDGAME_ROOK_MOBILITY);
-                    evalContext.whiteEndgameScore += mobility * getEvalValue(ENDGAME_ROOK_MOBILITY);
-                    break;
-                case WHITE_QUEEN:
-                    evalContext.whiteMidgameScore += mobility * getEvalValue(MIDGAME_QUEEN_MOBILITY);
-                    evalContext.whiteEndgameScore += mobility * getEvalValue(ENDGAME_QUEEN_MOBILITY);
-                    break;
-            }
-        }
-    }
-
-    void SearchManager::getBlackMobilityScore(Bitboard &bitboard) {
-        uint64_t ownPiecesBB = bitboard.getColorBoard<PieceColor::BLACK>();
-        uint64_t ownPiecesBBLoop = ownPiecesBB & ~evalContext.whitePawnAttacks;
-        uint64_t defendedSquares = popcnt(evalContext.blackPawnAttacks & evalContext.blackCombinedAttacks);
-
-        // Slight bonus for squares defended by own pawn
-        evalContext.blackMidgameScore += defendedSquares * getEvalValue(MIDGAME_SQUARE_DEFENDED_BY_PAWN);
-        evalContext.blackEndgameScore += defendedSquares * getEvalValue(ENDGAME_SQUARE_DEFENDED_BY_PAWN);
-
-        while (ownPiecesBBLoop) {
-            int index = popLsb(ownPiecesBBLoop);
-            PieceType pieceOnSquare = bitboard.getPieceOnSquare(index);
-            uint64_t attacks = evalContext.attacksFrom[index];
-            uint64_t mobility = popcnt(attacks & ~ownPiecesBB);
-
-            switch (pieceOnSquare) {
-                case BLACK_KNIGHT:
-                    evalContext.blackMidgameScore += mobility * getEvalValue(MIDGAME_KNIGHT_MOBILITY);
-                    evalContext.blackEndgameScore += mobility * getEvalValue(ENDGAME_KNIGHT_MOBILITY);
-                    break;
-                case BLACK_BISHOP:
-                    evalContext.blackMidgameScore += mobility * getEvalValue(MIDGAME_BISHOP_MOBILITY);
-                    evalContext.blackEndgameScore += mobility * getEvalValue(ENDGAME_BISHOP_MOBILITY);
-                    break;
-                case BLACK_ROOK:
-                    evalContext.blackMidgameScore += mobility * getEvalValue(MIDGAME_ROOK_MOBILITY);
-                    evalContext.blackEndgameScore += mobility * getEvalValue(ENDGAME_ROOK_MOBILITY);
-                    break;
-                case BLACK_QUEEN:
-                    evalContext.blackMidgameScore += mobility * getEvalValue(MIDGAME_QUEEN_MOBILITY);
-                    evalContext.blackEndgameScore += mobility * getEvalValue(ENDGAME_QUEEN_MOBILITY);
-                    break;
-            }
-        }
-    }
-
-    uint64_t whiteQueenCastlingAttackPattern = 0x70;
-    uint64_t whiteKingCastlingAttackPattern = 0x6;
-    void SearchManager::getWhiteKingScore(Bitboard &bitboard) {
-        uint64_t kingBB = bitboard.getPieceBoard<PieceType::WHITE_KING>();
-        uint64_t kingLocation = bitscanForward(kingBB);
-        uint64_t kingAttacks = evalContext.whiteKingAttacks;
-        uint64_t pawnBB = bitboard.getPieceBoard<PieceType::WHITE_PAWN>();
-        uint64_t safetyMask = nortOne(kingBB) | noEaOne(kingBB) | noWeOne(kingBB);
-        safetyMask |= nortOne(safetyMask);
-        uint64_t pawnShield = pawnBB & safetyMask;
-        int pawnShieldCount = popcnt(pawnShield);
-
-        evalContext.whiteMidgameScore += std::min(getEvalValue(MIDGAME_PAWN_SHIELD) * 3, (int) (pawnShieldCount * getEvalValue(MIDGAME_PAWN_SHIELD)));
-        evalContext.whiteEndgameScore += std::min(getEvalValue(ENDGAME_PAWN_SHIELD) * 3, (int) (pawnShieldCount * getEvalValue(ENDGAME_PAWN_SHIELD)));
-
-        if (bitboard.isSemiOpenFileLenient<PieceColor::WHITE>(kingLocation)) {
-            evalContext.whiteMidgameScore += getEvalValue(MIDGAME_KING_ON_OPEN_FILE);
-            evalContext.whiteEndgameScore += getEvalValue(ENDGAME_KING_ON_OPEN_FILE);
-        }
-
-        if (kingLocation % 8 != 0) {
-            if (bitboard.isSemiOpenFileLenient<PieceColor::WHITE>(kingLocation - 1)) {
-                evalContext.whiteMidgameScore += getEvalValue(MIDGAME_KING_NEXT_TO_OPEN_FILE);
-                evalContext.whiteEndgameScore += getEvalValue(ENDGAME_KING_NEXT_TO_OPEN_FILE);
-            }
-        }
-
-        if (kingLocation % 8 != 7) {
-            if (bitboard.isSemiOpenFileLenient<PieceColor::WHITE>(kingLocation + 1)) {
-                evalContext.whiteMidgameScore += getEvalValue(MIDGAME_KING_NEXT_TO_OPEN_FILE);
-                evalContext.whiteEndgameScore += getEvalValue(ENDGAME_KING_NEXT_TO_OPEN_FILE);
-            }
-        }
-
-        uint8_t castlingRights = bitboard.getCastlingRights();
-
-        if (!(castlingRights & CastlingRights::WHITE_QUEENSIDE) && !(castlingRights & CastlingRights::WHITE_KINGSIDE)) {
-            if (!(bitboard.getCastlingRights() & CastlingRights::HAS_WHITE_CASTLED)) {
-                evalContext.whiteMidgameScore += getEvalValue(MIDGAME_NO_CASTLING_RIGHTS);
-                evalContext.whiteEndgameScore += getEvalValue(ENDGAME_NO_CASTLING_RIGHTS);
-            }
-        } else {
-            if ((castlingRights & CastlingRights::WHITE_QUEENSIDE) && (evalContext.blackCombinedAttacks & whiteQueenCastlingAttackPattern)) {
-                evalContext.whiteMidgameScore += getEvalValue(MIDGAME_QUEENSIDE_CASTLING_PREVENTED);
-                evalContext.whiteEndgameScore += getEvalValue(ENDGAME_QUEENSIDE_CASTLING_PREVENTED);
-            }
-
-            if ((castlingRights & CastlingRights::WHITE_KINGSIDE) && (evalContext.blackCombinedAttacks & whiteKingCastlingAttackPattern)) {
-                evalContext.whiteMidgameScore += getEvalValue(MIDGAME_KINGSIDE_CASTLING_PREVENTED);
-                evalContext.whiteEndgameScore += getEvalValue(ENDGAME_KINGSIDE_CASTLING_PREVENTED);
-            }
-        }
-
-        uint8_t bishopAttackCount = popcnt(evalContext.blackBishopAttacks & kingAttacks);
-        uint8_t rookAttackCount = popcnt(evalContext.blackRookAttacks & kingAttacks);
-        uint8_t queenAttackCount = popcnt(evalContext.blackQueenAttacks & kingAttacks);
-
-        evalContext.whiteMidgameScore += bishopAttackCount * getEvalValue(MIDGAME_BISHOP_ATTACK_NEAR_KING);
-        evalContext.whiteEndgameScore += bishopAttackCount * getEvalValue(ENDGAME_BISHOP_ATTACK_NEAR_KING);
-        evalContext.whiteMidgameScore += rookAttackCount * getEvalValue(MIDGAME_ROOK_ATTACK_NEAR_KING);
-        evalContext.whiteEndgameScore += rookAttackCount * getEvalValue(ENDGAME_ROOK_ATTACK_NEAR_KING);
-        evalContext.whiteMidgameScore += queenAttackCount * getEvalValue(MIDGAME_QUEEN_ATTACK_NEAR_KING);
-        evalContext.whiteEndgameScore += queenAttackCount * getEvalValue(ENDGAME_QUEEN_ATTACK_NEAR_KING);
-    }
-
-    uint64_t blackQueenCastlingAttackPattern = 0x7000000000000000;
-    uint64_t blackKingCastlingAttackPattern = 0x600000000000000;
-    void SearchManager::getBlackKingScore(Bitboard &bitboard) {
-        uint64_t kingBB = bitboard.getPieceBoard<PieceType::BLACK_KING>();
-        uint64_t kingLocation = bitscanForward(kingBB);
-        uint64_t kingAttacks = evalContext.blackKingAttacks;
-        uint64_t pawnBB = bitboard.getPieceBoard<PieceType::BLACK_PAWN>();
-        uint64_t safetyMask = soutOne(kingBB) | soEaOne(kingBB) | soWeOne(kingBB);
-        safetyMask |= soutOne(safetyMask);
-        uint64_t pawnShield = pawnBB & safetyMask;
-        uint64_t pawnShieldCount = popcnt(pawnShield);
-
-        evalContext.blackMidgameScore += std::min(getEvalValue(MIDGAME_PAWN_SHIELD) * 3, static_cast<int>(pawnShieldCount * getEvalValue(MIDGAME_PAWN_SHIELD)));
-        evalContext.blackEndgameScore += std::min(getEvalValue(ENDGAME_PAWN_SHIELD) * 3, static_cast<int>(pawnShieldCount * getEvalValue(ENDGAME_PAWN_SHIELD)));
-        if (bitboard.isSemiOpenFileLenient<PieceColor::BLACK>(kingLocation)) {
-            evalContext.blackMidgameScore += getEvalValue(MIDGAME_KING_ON_OPEN_FILE);
-            evalContext.blackEndgameScore += getEvalValue(ENDGAME_KING_ON_OPEN_FILE);
-        }
-
-        if (kingLocation % 8 != 0) {
-            if (bitboard.isSemiOpenFileLenient<PieceColor::BLACK>(kingLocation - 1)) {
-                evalContext.blackMidgameScore += getEvalValue(MIDGAME_KING_NEXT_TO_OPEN_FILE);
-                evalContext.blackEndgameScore += getEvalValue(ENDGAME_KING_NEXT_TO_OPEN_FILE);
-            }
-        }
-
-        if (kingLocation % 8 != 7) {
-            if (bitboard.isSemiOpenFileLenient<PieceColor::BLACK>(kingLocation + 1)) {
-                evalContext.blackMidgameScore += getEvalValue(MIDGAME_KING_NEXT_TO_OPEN_FILE);
-                evalContext.blackEndgameScore += getEvalValue(ENDGAME_KING_NEXT_TO_OPEN_FILE);
-            }
-        }
-
-        uint8_t castlingRights = bitboard.getCastlingRights();
-        if (!(castlingRights & CastlingRights::BLACK_QUEENSIDE) && !(castlingRights & CastlingRights::BLACK_KINGSIDE)) {
-            if (!(bitboard.getCastlingRights() & CastlingRights::HAS_BLACK_CASTLED)) {
-                evalContext.blackMidgameScore += getEvalValue(MIDGAME_NO_CASTLING_RIGHTS);
-                evalContext.blackEndgameScore += getEvalValue(ENDGAME_NO_CASTLING_RIGHTS);
-            }
-        } else {
-            if ((castlingRights & CastlingRights::BLACK_QUEENSIDE) && (evalContext.whiteCombinedAttacks & blackQueenCastlingAttackPattern)) {
-                evalContext.blackMidgameScore += getEvalValue(MIDGAME_QUEENSIDE_CASTLING_PREVENTED);
-                evalContext.blackEndgameScore += getEvalValue(ENDGAME_QUEENSIDE_CASTLING_PREVENTED);
-            }
-
-            if ((castlingRights & CastlingRights::BLACK_KINGSIDE) && (evalContext.whiteCombinedAttacks & blackKingCastlingAttackPattern)) {
-                evalContext.blackMidgameScore += getEvalValue(MIDGAME_KINGSIDE_CASTLING_PREVENTED);
-                evalContext.blackEndgameScore += getEvalValue(ENDGAME_KINGSIDE_CASTLING_PREVENTED);
-            }
-        }
-
-        uint8_t bishopAttackCount = popcnt(evalContext.whiteBishopAttacks & kingAttacks);
-        uint8_t rookAttackCount = popcnt(evalContext.whiteRookAttacks & kingAttacks);
-        uint8_t queenAttackCount = popcnt(evalContext.whiteQueenAttacks & kingAttacks);
-
-        evalContext.blackMidgameScore += bishopAttackCount * getEvalValue(MIDGAME_BISHOP_ATTACK_NEAR_KING);
-        evalContext.blackEndgameScore += bishopAttackCount * getEvalValue(ENDGAME_BISHOP_ATTACK_NEAR_KING);
-        evalContext.blackMidgameScore += rookAttackCount * getEvalValue(MIDGAME_ROOK_ATTACK_NEAR_KING);
-        evalContext.blackEndgameScore += rookAttackCount * getEvalValue(ENDGAME_ROOK_ATTACK_NEAR_KING);
-        evalContext.blackMidgameScore += queenAttackCount * getEvalValue(MIDGAME_QUEEN_ATTACK_NEAR_KING);
-        evalContext.blackEndgameScore += queenAttackCount * getEvalValue(ENDGAME_QUEEN_ATTACK_NEAR_KING);
-    }
-
-    void SearchManager::getWhiteConnectivityScore(Bitboard &bitboard) {
-        uint64_t kingBB = bitboard.getPieceBoard<PieceType::WHITE_KING>();
-        uint64_t whitePieces = bitboard.getColorBoard<PieceColor::WHITE>() & ~kingBB;
-        uint64_t protectedPieces = whitePieces & evalContext.whiteCombinedAttacks;
-
-        while (protectedPieces) {
-            uint64_t index = popLsb(protectedPieces);
-            PieceType pieceType = bitboard.getPieceOnSquare(index);
-
-            switch (pieceType) {
-                case WHITE_PAWN:
-                    evalContext.whiteMidgameScore += getEvalValue(MIDGAME_PAWN_CONNECTIVITY);
-                    evalContext.whiteEndgameScore += getEvalValue(ENDGAME_PAWN_CONNECTIVITY);
-                    break;
-                case WHITE_KNIGHT:
-                    evalContext.whiteMidgameScore += getEvalValue(MIDGAME_KNIGHT_CONNECTIVITY);
-                    evalContext.whiteEndgameScore += getEvalValue(ENDGAME_KNIGHT_CONNECTIVITY);
-                    break;
-                case WHITE_BISHOP:
-                    evalContext.whiteMidgameScore += getEvalValue(MIDGAME_BISHOP_CONNECTIVITY);
-                    evalContext.whiteEndgameScore += getEvalValue(ENDGAME_BISHOP_CONNECTIVITY);
-                    break;
-                case WHITE_ROOK:
-                    evalContext.whiteMidgameScore += getEvalValue(MIDGAME_ROOK_CONNECTIVITY);
-                    evalContext.whiteEndgameScore += getEvalValue(ENDGAME_ROOK_CONNECTIVITY);
-                    break;
-                case WHITE_QUEEN:
-                    evalContext.whiteMidgameScore += getEvalValue(MIDGAME_QUEEN_CONNECTIVITY);
-                    evalContext.whiteEndgameScore += getEvalValue(ENDGAME_QUEEN_CONNECTIVITY);
-                    break;
-            }
-        }
-    }
-
-    void SearchManager::getBlackConnectivityScore(Bitboard &bitboard) {
-        uint64_t kingBB = bitboard.getPieceBoard<PieceType::BLACK_KING>();
-        uint64_t blackPieces = bitboard.getColorBoard<PieceColor::BLACK>() & ~kingBB;
-        uint64_t protectedPieces = blackPieces & evalContext.blackCombinedAttacks;
-
-        while (protectedPieces) {
-            uint64_t index = popLsb(protectedPieces);
-            PieceType pieceType = bitboard.getPieceOnSquare(index);
-
-            switch (pieceType) {
-                case BLACK_PAWN:
-                    evalContext.blackMidgameScore += getEvalValue(MIDGAME_PAWN_CONNECTIVITY);
-                    evalContext.blackEndgameScore += getEvalValue(ENDGAME_PAWN_CONNECTIVITY);
-                    break;
-                case BLACK_KNIGHT:
-                    evalContext.blackMidgameScore += getEvalValue(MIDGAME_KNIGHT_CONNECTIVITY);
-                    evalContext.blackEndgameScore += getEvalValue(ENDGAME_KNIGHT_CONNECTIVITY);
-                    break;
-                case BLACK_BISHOP:
-                    evalContext.blackMidgameScore += getEvalValue(MIDGAME_BISHOP_CONNECTIVITY);
-                    evalContext.blackEndgameScore += getEvalValue(ENDGAME_BISHOP_CONNECTIVITY);
-                    break;
-                case BLACK_ROOK:
-                    evalContext.blackMidgameScore += getEvalValue(MIDGAME_ROOK_CONNECTIVITY);
-                    evalContext.blackEndgameScore += getEvalValue(ENDGAME_ROOK_CONNECTIVITY);
-                    break;
-                case BLACK_QUEEN:
-                    evalContext.blackMidgameScore += getEvalValue(MIDGAME_QUEEN_CONNECTIVITY);
-                    evalContext.blackEndgameScore += getEvalValue(ENDGAME_QUEEN_CONNECTIVITY);
-                    break;
-            }
-        }
-    }
-
-    void SearchManager::getWhiteRookScore(Bitboard &bitboard) {
-        uint64_t rookBB = bitboard.getPieceBoard<PieceType::WHITE_ROOK>();
-        int rookAmount = popcnt(rookBB);
-
-        while (rookBB) {
-            int8_t index = bitscanForward(rookBB);
-
-            if (bitboard.isOpenFile(index)) {
-                evalContext.whiteMidgameScore += getEvalValue(MIDGAME_ROOK_ON_OPEN_FILE);
-                evalContext.whiteEndgameScore += getEvalValue(ENDGAME_ROOK_ON_OPEN_FILE);
-            } else if (bitboard.isSemiOpenFile<PieceColor::WHITE>(index)) {
-                evalContext.whiteMidgameScore += getEvalValue(MIDGAME_ROOK_ON_SEMI_OPEN_FILE);
-                evalContext.whiteEndgameScore += getEvalValue(ENDGAME_ROOK_ON_SEMI_OPEN_FILE);
-            }
-
-            if (index >= Square::A7)  {
-                evalContext.whiteMidgameScore += getEvalValue(MIDGAME_ROOK_ON_7TH_RANK);
-                evalContext.whiteEndgameScore += getEvalValue(ENDGAME_ROOK_ON_7TH_RANK);
-            }
-
-            uint64_t enemyQueenOnFile = bitboard.getPieceBoard<PieceType::BLACK_QUEEN>() & bitboard.getFile(index);
-
-            if (enemyQueenOnFile) {
-                evalContext.whiteMidgameScore += getEvalValue(MIDGAME_ROOK_ON_QUEEN_FILE);
-                evalContext.whiteEndgameScore += getEvalValue(ENDGAME_ROOK_ON_QUEEN_FILE);
-            }
-
-            rookBB &= ~(1ULL << index);
-        }
-
-        uint64_t pawnCount = popcnt(bitboard.getPieceBoard<PieceType::WHITE_PAWN>());
-        evalContext.whiteMidgameScore += ((8 - pawnCount) * getEvalValue(MIDGAME_ROOK_LESS_PAWNS_BONUS)) * rookAmount;
-        evalContext.whiteEndgameScore += ((8 - pawnCount) * getEvalValue(ENDGAME_ROOK_LESS_PAWNS_BONUS)) * rookAmount;
-    }
-
-    void SearchManager::getBlackRookScore(Bitboard &bitboard) {
-        uint64_t rookBB = bitboard.getPieceBoard<PieceType::BLACK_ROOK>();
-        int rookAmount = popcnt(rookBB);
-
-        while (rookBB) {
-            uint64_t index = bitscanForward(rookBB);
-
-            if (bitboard.isOpenFile(index)) {
-                evalContext.blackMidgameScore += getEvalValue(MIDGAME_ROOK_ON_OPEN_FILE);
-                evalContext.blackEndgameScore += getEvalValue(ENDGAME_ROOK_ON_OPEN_FILE);
-            } else if (bitboard.isSemiOpenFile<PieceColor::BLACK>(index)) {
-                evalContext.blackMidgameScore += getEvalValue(MIDGAME_ROOK_ON_SEMI_OPEN_FILE);
-                evalContext.blackEndgameScore += getEvalValue(ENDGAME_ROOK_ON_SEMI_OPEN_FILE);
-            }
-
-            if (index <= Square::H2)  {
-                evalContext.blackMidgameScore += getEvalValue(MIDGAME_ROOK_ON_7TH_RANK);
-                evalContext.blackEndgameScore += getEvalValue(ENDGAME_ROOK_ON_7TH_RANK);
-            }
-
-            uint64_t enemyQueenOnFile = bitboard.getPieceBoard<PieceType::WHITE_QUEEN>() & bitboard.getFile(index);
-
-            if (enemyQueenOnFile) {
-                evalContext.blackMidgameScore += getEvalValue(MIDGAME_ROOK_ON_QUEEN_FILE);
-                evalContext.blackEndgameScore += getEvalValue(ENDGAME_ROOK_ON_QUEEN_FILE);
-            }
-
-            rookBB &= ~(1ULL << index);
-        }
-
-        uint64_t pawnCount = popcnt(bitboard.getPieceBoard<PieceType::BLACK_PAWN>());
-        evalContext.blackMidgameScore += ((8 - pawnCount) * getEvalValue(MIDGAME_ROOK_LESS_PAWNS_BONUS)) * rookAmount;
-        evalContext.blackEndgameScore += ((8 - pawnCount) * getEvalValue(ENDGAME_ROOK_LESS_PAWNS_BONUS)) * rookAmount;
-    }
-
-    void SearchManager::getWhiteBishopScore(Bitboard &bitboard) {
-        uint64_t bishopBB = bitboard.getPieceBoard<PieceType::WHITE_BISHOP>();
-        int bishopAmount = popcnt(bishopBB);
-        uint64_t pawnBB = bitboard.getPieceBoard<PieceType::WHITE_PAWN>();
-
-        if (bishopAmount == 1) {
-            evalContext.whiteMidgameScore += getEvalValue(MIDGAME_NO_BISHOP_PAIR);
-            evalContext.whiteEndgameScore += getEvalValue(ENDGAME_NO_BISHOP_PAIR);
-        }
-
-        while (bishopBB) {
-            uint64_t index = popLsb(bishopBB);
-
-            if (index == Square::G2 || index == Square::B2) {
-                uint64_t fianchettoPattern = nortOne(1ULL << index) | westOne(1ULL << index) | eastOne(1ULL << index);
-                uint64_t antiPattern = noWeOne(1ULL << index) | noEaOne(1ULL << index);
-
-                if (popcnt(pawnBB & fianchettoPattern) == 3 && !(pawnBB & antiPattern)) {
-                    evalContext.whiteMidgameScore += getEvalValue(MIDGAME_BISHOP_FIANCHETTO);
-                    evalContext.whiteEndgameScore += getEvalValue(ENDGAME_BISHOP_FIANCHETTO);
-                }
-            }
-        }
-    }
-
-    void SearchManager::getBlackBishopScore(Bitboard &bitboard) {
-        uint64_t bishopBB = bitboard.getPieceBoard<PieceType::BLACK_BISHOP>();
-        int bishopAmount = popcnt(bishopBB);
-        uint64_t pawnBB = bitboard.getPieceBoard<PieceType::BLACK_PAWN>();
-
-        if (bishopAmount == 1) {
-            evalContext.blackMidgameScore += getEvalValue(MIDGAME_NO_BISHOP_PAIR);
-            evalContext.blackEndgameScore += getEvalValue(ENDGAME_NO_BISHOP_PAIR);
-        }
-
-        while (bishopBB) {
-            uint64_t index = popLsb(bishopBB);
-
-            if (index == Square::G7 || index == Square::B7) {
-                uint64_t fianchettoPattern = soutOne(1ULL << index) | westOne(1ULL << index) | eastOne(1ULL << index);
-                uint64_t antiPattern = soWeOne(1ULL << index) | soEaOne(1ULL << index);
-
-                if (popcnt(pawnBB & fianchettoPattern) == 3 && !(pawnBB & antiPattern)) {
-                    evalContext.blackMidgameScore += getEvalValue(MIDGAME_BISHOP_FIANCHETTO);
-                    evalContext.blackEndgameScore += getEvalValue(ENDGAME_BISHOP_FIANCHETTO);
-                }
-            }
-        }
-    }
-
-    template<PieceColor color>
-    void SearchManager::getPawnScore(Bitboard &bitboard) {
-        for (int i = 0; i < 8; i++) {
-            uint64_t pawnsOnFile = bitboard.getPawnsOnSameFile<color>(i);
-            int amountOfPawns = popcnt(pawnsOnFile);
-
-            if (color == PieceColor::WHITE) {
-                evalContext.whiteMidgameScore += getEvalValue(MIDGAME_PAWN_ON_SAME_FILE) * (amountOfPawns - 1);
-                evalContext.whiteEndgameScore += getEvalValue(ENDGAME_PAWN_ON_SAME_FILE) * (amountOfPawns - 1);
-            } else {
-                evalContext.blackMidgameScore += getEvalValue(MIDGAME_PAWN_ON_SAME_FILE) * (amountOfPawns - 1);
-                evalContext.blackEndgameScore += getEvalValue(ENDGAME_PAWN_ON_SAME_FILE) * (amountOfPawns - 1);
-            }
-
-            if (bitboard.isPassedPawn<color>(i)) {
-                if (color == PieceColor::WHITE) {
-                    evalContext.whiteMidgameScore += getEvalValue(MIDGAME_PASSED_PAWN);
-                    evalContext.whiteEndgameScore += getEvalValue(ENDGAME_PASSED_PAWN);
-                } else {
-                    evalContext.blackMidgameScore += getEvalValue(MIDGAME_PASSED_PAWN);
-                    evalContext.blackEndgameScore += getEvalValue(ENDGAME_PASSED_PAWN);
-                }
-            } else if (bitboard.isIsolatedPawn<color>(i)) {
-                if (bitboard.isSemiOpenFile<color>(i)) {
-                    if (color == PieceColor::WHITE) {
-                        evalContext.whiteMidgameScore += getEvalValue(MIDGAME_ISOLATED_SEMI_OPEN_PAWN);
-                        evalContext.whiteEndgameScore += getEvalValue(ENDGAME_ISOLATED_SEMI_OPEN_PAWN);
-                    } else {
-                        evalContext.blackMidgameScore += getEvalValue(MIDGAME_ISOLATED_SEMI_OPEN_PAWN);
-                        evalContext.blackEndgameScore += getEvalValue(ENDGAME_ISOLATED_SEMI_OPEN_PAWN);
-                    }
-                } else {
-                    if (color == PieceColor::WHITE) {
-                        evalContext.whiteMidgameScore += getEvalValue(MIDGAME_ISOLATED_PAWN);
-                        evalContext.whiteEndgameScore += getEvalValue(ENDGAME_ISOLATED_PAWN);
-                    } else {
-                        evalContext.blackMidgameScore += getEvalValue(MIDGAME_ISOLATED_PAWN);
-                        evalContext.blackEndgameScore += getEvalValue(ENDGAME_ISOLATED_PAWN);
-                    }
-                }
-            } else {
-                if (color == PieceColor::WHITE) {
-                    if (bitboard.isSemiOpenFile<PieceColor::BLACK>(i)) {
-                        evalContext.whiteMidgameScore += getEvalValue(MIDGAME_PAWN_SEMI_OPEN_FILE);
-                        evalContext.whiteEndgameScore += getEvalValue(ENDGAME_PAWN_SEMI_OPEN_FILE);
-                    }
-                } else {
-                    if (bitboard.isSemiOpenFile<PieceColor::WHITE>(i)) {
-                        evalContext.blackMidgameScore += getEvalValue(MIDGAME_PAWN_SEMI_OPEN_FILE);
-                        evalContext.blackEndgameScore += getEvalValue(ENDGAME_PAWN_SEMI_OPEN_FILE);
-                    }
-                }
-            }
-        }
-    }
-
-    template<PieceColor color>
-    void SearchManager::getOutpostScore(Bitboard &bitboard) {
-        uint64_t rankMask;
-
-        if (color == PieceColor::WHITE) {
-            rankMask = RANK_4 | RANK_5 | RANK_6;
-        } else {
-            rankMask = RANK_3 | RANK_4 | RANK_5;
-        }
-
-        uint64_t ownPawnAttacks;
-        uint64_t opponentPawnAttacks;
-        uint64_t opponentAttackSpans;
-
-        if (color == PieceColor::WHITE) {
-            ownPawnAttacks = evalContext.whitePawnAttacks;
-            opponentPawnAttacks = evalContext.blackPawnAttacks;
-            uint64_t opponentPawnBB = bitboard.getPieceBoard<PieceType::BLACK_PAWN>();
-            opponentAttackSpans = westOne(blackFrontSpans(opponentPawnBB)) | eastOne(blackFrontSpans(opponentPawnBB));
-        } else {
-            ownPawnAttacks = evalContext.blackPawnAttacks;
-            opponentPawnAttacks = evalContext.whitePawnAttacks;
-            uint64_t opponentPawnBB = bitboard.getPieceBoard<PieceType::WHITE_PAWN>();
-            opponentAttackSpans = westOne(whiteFrontSpans(opponentPawnBB)) | eastOne(whiteFrontSpans(opponentPawnBB));
-        }
-
-        uint64_t outpostSquares = (ownPawnAttacks & rankMask) & ~opponentPawnAttacks & ~opponentAttackSpans;
-        outpostSquares &= ~CENTER_SQUARES;
-        uint64_t knightBB;
-        uint64_t bishopBB;
-
-        if (color == PieceColor::WHITE) {
-            knightBB = bitboard.getPieceBoard<PieceType::WHITE_KNIGHT>();
-            bishopBB = bitboard.getPieceBoard<PieceType::WHITE_BISHOP>();
-        } else {
-            knightBB = bitboard.getPieceBoard<PieceType::BLACK_KNIGHT>();
-            bishopBB = bitboard.getPieceBoard<PieceType::BLACK_BISHOP>();
-        }
-
-        int knightsOnOutpost = popcnt(knightBB & outpostSquares);
-        int bishopsOnOutpost = popcnt(bishopBB & outpostSquares);
-
-        if (color == PieceColor::WHITE) {
-            evalContext.whiteMidgameScore += getEvalValue(MIDGAME_KNIGHT_OUTPOST) * knightsOnOutpost;
-            evalContext.whiteEndgameScore += getEvalValue(ENDGAME_KNIGHT_OUTPOST) * knightsOnOutpost;
-            evalContext.whiteMidgameScore += getEvalValue(MIDGAME_BISHOP_OUTPOST) * bishopsOnOutpost;
-            evalContext.whiteEndgameScore += getEvalValue(ENDGAME_BISHOP_OUTPOST) * bishopsOnOutpost;
-        } else {
-            evalContext.blackMidgameScore += getEvalValue(MIDGAME_KNIGHT_OUTPOST) * knightsOnOutpost;
-            evalContext.blackEndgameScore += getEvalValue(ENDGAME_KNIGHT_OUTPOST) * knightsOnOutpost;
-            evalContext.blackMidgameScore += getEvalValue(MIDGAME_BISHOP_OUTPOST) * bishopsOnOutpost;
-            evalContext.blackEndgameScore += getEvalValue(ENDGAME_BISHOP_OUTPOST) * bishopsOnOutpost;
-        }
-    }
-
-    int knightPhase = 1;
-    int bishopPhase = 1;
-    int rookPhase = 2;
-    int queenPhase = 4;
-    int totalPhase = knightPhase * 4 + bishopPhase * 4 + rookPhase * 4 + queenPhase * 2;
-    int getGamePhase(Bitboard &bitboard) {
-        int phase = totalPhase;
-
-        phase -= popcnt(bitboard.getPieceBoard<PieceType::WHITE_KNIGHT>() | bitboard.getPieceBoard<PieceType::BLACK_KNIGHT>()) * knightPhase;
-        phase -= popcnt(bitboard.getPieceBoard<PieceType::WHITE_BISHOP>() | bitboard.getPieceBoard<PieceType::BLACK_BISHOP>()) * bishopPhase;
-        phase -= popcnt(bitboard.getPieceBoard<PieceType::WHITE_ROOK>() | bitboard.getPieceBoard<PieceType::BLACK_ROOK>()) * rookPhase;
-        phase -= popcnt(bitboard.getPieceBoard<PieceType::WHITE_QUEEN>() | bitboard.getPieceBoard<PieceType::BLACK_QUEEN>()) * queenPhase;
-
-        return (phase * 256 + (totalPhase / 2)) / totalPhase;
-    }
-
-    void SearchManager::initEvalContext(Bitboard &bitboard) {
-        uint64_t whitePawnBB = bitboard.getPieceBoard<PieceType::WHITE_PAWN>();
-        uint64_t whiteKnightBB = bitboard.getPieceBoard<PieceType::WHITE_KNIGHT>();
-        uint64_t whiteBishopBB = bitboard.getPieceBoard<PieceType::WHITE_BISHOP>();
-        uint64_t whiteRookBB = bitboard.getPieceBoard<PieceType::WHITE_ROOK>();
-        uint64_t whiteQueenBB = bitboard.getPieceBoard<PieceType::WHITE_QUEEN>();
-
-        uint64_t blackPawnBB = bitboard.getPieceBoard<PieceType::BLACK_PAWN>();
-        uint64_t blackKnightBB = bitboard.getPieceBoard<PieceType::BLACK_KNIGHT>();
-        uint64_t blackBishopBB = bitboard.getPieceBoard<PieceType::BLACK_BISHOP>();
-        uint64_t blackRookBB = bitboard.getPieceBoard<PieceType::BLACK_ROOK>();
-        uint64_t blackQueenBB = bitboard.getPieceBoard<PieceType::BLACK_QUEEN>();
-
-        uint64_t whitePawnAttacks = 0;
-        uint64_t whiteKnightAttacks = 0;
-        uint64_t whiteBishopAttacks = 0;
-        uint64_t whiteRookAttacks = 0;
-        uint64_t whiteQueenAttacks = 0;
-
-        uint64_t blackPawnAttacks = 0;
-        uint64_t blackKnightAttacks = 0;
-        uint64_t blackBishopAttacks = 0;
-        uint64_t blackRookAttacks = 0;
-        uint64_t blackQueenAttacks = 0;
-
-        for (int i = 0; i < 64; i++) {
-            evalContext.attacksFrom[i] = 0;
-        }
-
-        while (whitePawnBB) {
-            uint64_t index = popLsb(whitePawnBB);
-            uint64_t attacks = bitboard.getPawnAttacks<PieceColor::WHITE>(index);
-
-            whitePawnAttacks |= attacks;
-            evalContext.attacksFrom[index] = attacks;
-        }
-
-        evalContext.whitePawnAttacks = whitePawnAttacks;
-
-        while (blackPawnBB) {
-            uint64_t index = popLsb(blackPawnBB);
-            uint64_t attacks = bitboard.getPawnAttacks<PieceColor::BLACK>(index);
-
-            blackPawnAttacks |= attacks;
-            evalContext.attacksFrom[index] = attacks;
-        }
-
-        while (whiteKnightBB) {
-            uint64_t index = popLsb(whiteKnightBB);
-            uint64_t attacks = bitboard.getKnightAttacks(index);
-
-            whiteKnightAttacks |= attacks;
-            evalContext.attacksFrom[index] = attacks;
-        }
-
-        evalContext.whiteKnightAttacks = whiteKnightAttacks;
-
-        while (blackKnightBB) {
-            uint64_t index = popLsb(blackKnightBB);
-            uint64_t attacks = bitboard.getKnightAttacks(index);
-
-            blackKnightAttacks |= attacks;
-            evalContext.attacksFrom[index] = attacks;
-        }
-
-        evalContext.blackKnightAttacks = blackKnightAttacks;
-
-        while (whiteBishopBB) {
-            uint64_t index = popLsb(whiteBishopBB);
-            uint64_t attacks = bitboard.getBishopAttacks(index);
-
-            whiteBishopAttacks |= attacks;
-            evalContext.attacksFrom[index] = attacks;
-        }
-
-        evalContext.whiteBishopAttacks = whiteBishopAttacks;
-
-        while (whiteRookBB) {
-            uint64_t index = popLsb(whiteRookBB);
-            uint64_t attacks = bitboard.getRookAttacks(index);
-
-            whiteRookAttacks |= attacks;
-            evalContext.attacksFrom[index] = attacks;
-        }
-
-        evalContext.whiteRookAttacks = whiteRookAttacks;
-
-        while (whiteQueenBB) {
-            uint64_t index = popLsb(whiteQueenBB);
-            uint64_t attacks = bitboard.getQueenAttacks(index);
-
-            whiteQueenAttacks |= attacks;
-            evalContext.attacksFrom[index] = attacks;
-        }
-
-        evalContext.whiteQueenAttacks = whiteQueenAttacks;
-
-        while (blackBishopBB) {
-            uint64_t index = popLsb(blackBishopBB);
-            uint64_t attacks = bitboard.getBishopAttacks(index);
-
-            blackBishopAttacks |= attacks;
-            evalContext.attacksFrom[index] = attacks;
-        }
-
-        evalContext.blackBishopAttacks = blackBishopAttacks;
-
-        while (blackRookBB) {
-            uint64_t index = popLsb(blackRookBB);
-            uint64_t attacks = bitboard.getRookAttacks(index);
-
-            blackRookAttacks |= attacks;
-            evalContext.attacksFrom[index] = attacks;
-        }
-
-        evalContext.blackRookAttacks = blackRookAttacks;
-
-        while (blackQueenBB) {
-            uint64_t index = popLsb(blackQueenBB);
-            uint64_t attacks = bitboard.getQueenAttacks(index);
-
-            blackQueenAttacks |= attacks;
-            evalContext.attacksFrom[index] = attacks;
-        }
-
-        evalContext.blackQueenAttacks = blackQueenAttacks;
-
-        uint64_t whiteKingBB = bitboard.getPieceBoard<PieceType::WHITE_KING>();
-        uint64_t blackKingBB = bitboard.getPieceBoard<PieceType::BLACK_KING>();
-        int8_t whiteKingSquare = bitscanForward(whiteKingBB);
-        int8_t blackKingSquare = bitscanForward(blackKingBB);
-        uint64_t whiteKingAttacks = bitboard.getKingAttacks(whiteKingSquare);
-        uint64_t blackKingAttacks = bitboard.getKingAttacks(blackKingSquare);
-        uint64_t whiteCombinedAttacks = whiteKnightAttacks | whiteBishopAttacks | whiteRookAttacks | whiteQueenAttacks | whitePawnAttacks | whiteKingAttacks;
-        uint64_t blackCombinedAttacks = blackKnightAttacks | blackBishopAttacks | blackRookAttacks | blackQueenAttacks | blackPawnAttacks | blackKingAttacks;
-
-        evalContext.whiteKingAttacks = whiteKingAttacks;
-        evalContext.blackKingAttacks = blackKingAttacks;
-        evalContext.attacksFrom[whiteKingSquare] = whiteKingAttacks;
-        evalContext.attacksFrom[blackKingSquare] = blackKingAttacks;
-
-        evalContext.phase = getGamePhase(bitboard);
-        evalContext.whiteMidgameScore = 0;
-        evalContext.whiteEndgameScore = 0;
-        evalContext.blackMidgameScore = 0;
-        evalContext.blackEndgameScore = 0;
-        evalContext.whitePawnAttacks = whitePawnAttacks;
-        evalContext.whiteCombinedAttacks = whiteCombinedAttacks;
-        evalContext.blackPawnAttacks = blackPawnAttacks;
-        evalContext.blackCombinedAttacks = blackCombinedAttacks;
-    }
->>>>>>> c3062df4
 }
 
 #pragma clang diagnostic pop