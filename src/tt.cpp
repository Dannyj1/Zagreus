/*
 This file is part of Zagreus.

 Zagreus is a UCI chess engine
 Copyright (C) 2023  Danny Jelsma

 Zagreus is free software: you can redistribute it and/or modify
 it under the terms of the GNU Affero General Public License as published
 by the Free Software Foundation, either version 3 of the License, or
 (at your option) any later version.

 Zagreus is distributed in the hope that it will be useful,
 but WITHOUT ANY WARRANTY; without even the implied warranty of
 MERCHANTABILITY or FITNESS FOR A PARTICULAR PURPOSE.  See the
 GNU Affero General Public License for more details.

 You should have received a copy of the GNU Affero General Public License
 along with Zagreus.  If not, see <https://www.gnu.org/licenses/>.
 */

#include <iostream>
#include <cmath>

#include "tt.h"

namespace Zagreus {
    void TranspositionTable::addPosition(uint64_t zobristHash, int depth, int score, NodeType nodeType, uint32_t bestMoveCode, std::chrono::time_point<std::chrono::steady_clock> endTime) {
        if (score >= 90000000 || score <= -90000000) {
            return;
        }

        if (std::chrono::steady_clock::now() > endTime) {
            return;
        }

        uint64_t index = zobristHash & hashSize;
        TTEntry* entry = &transpositionTable[index];

        if (entry->depth <= depth) {
            entry->zobristHash = zobristHash;
            entry->depth = depth;
            entry->bestMoveCode = bestMoveCode;
            entry->score = score;
            entry->nodeType = nodeType;
        }
    }

    int TranspositionTable::getScore(uint64_t zobristHash, int depth, int alpha, int beta) {
        uint64_t index = zobristHash & hashSize;
        TTEntry* entry = &transpositionTable[index];

        if (entry->zobristHash == zobristHash && entry->depth >= depth) {
            if (entry->nodeType == PV_NODE) {
                return entry->score;
            }
            if (entry->nodeType == FAIL_LOW_NODE) {
                if (entry->score <= alpha) {
                    return alpha;
                }
            } else if (entry->nodeType == FAIL_HIGH_NODE) {
                if (entry->score >= beta) {
                    return beta;
                }
            }
        }

        return INT32_MIN;
    }

    TTEntry* TranspositionTable::getEntry(uint64_t zobristHash) {
        uint64_t index = zobristHash & hashSize;

        return &transpositionTable[index];
    }

    void TranspositionTable::setTableSize(int megaBytes) {
<<<<<<< HEAD
        if ((megaBytes & megaBytes - 1) != 0) {
            megaBytes = 1 << (int) log2(megaBytes);
=======
        if ((megaBytes & (megaBytes - 1)) != 0) {
            megaBytes = 1 << static_cast<int>(log2(megaBytes));
>>>>>>> c3062df4
        }

        uint64_t byteSize = megaBytes * 1024 * 1024;
        uint64_t entryCount = byteSize / sizeof(TTEntry);

        delete[] transpositionTable;
        transpositionTable = new TTEntry[entryCount]{};
        hashSize = entryCount - 1;
        
        for (uint64_t i = 0; i < entryCount; i++) {
            transpositionTable[i] = {};
        }
    }

    TranspositionTable* TranspositionTable::getTT() {
        static TranspositionTable instance{};
        return &instance;
    }

    void TranspositionTable::ageHistoryTable() {
        for (int i = 0; i < 12; i++) {
            for (int j = 0; j < 64; j++) {
                historyMoves[i][j] /= 8;
            }
        }
    }
}<|MERGE_RESOLUTION|>--- conflicted
+++ resolved
@@ -1,7 +1,7 @@
 /*
  This file is part of Zagreus.
 
- Zagreus is a UCI chess engine
+ Zagreus is a chess engine that supports the UCI protocol
  Copyright (C) 2023  Danny Jelsma
 
  Zagreus is free software: you can redistribute it and/or modify
@@ -33,7 +33,7 @@
             return;
         }
 
-        uint64_t index = zobristHash & hashSize;
+        uint64_t index = (zobristHash & hashSize);
         TTEntry* entry = &transpositionTable[index];
 
         if (entry->depth <= depth) {
@@ -46,14 +46,13 @@
     }
 
     int TranspositionTable::getScore(uint64_t zobristHash, int depth, int alpha, int beta) {
-        uint64_t index = zobristHash & hashSize;
+        uint64_t index = (zobristHash & hashSize);
         TTEntry* entry = &transpositionTable[index];
 
         if (entry->zobristHash == zobristHash && entry->depth >= depth) {
             if (entry->nodeType == PV_NODE) {
                 return entry->score;
-            }
-            if (entry->nodeType == FAIL_LOW_NODE) {
+            } else if (entry->nodeType == FAIL_LOW_NODE) {
                 if (entry->score <= alpha) {
                     return alpha;
                 }
@@ -68,19 +67,14 @@
     }
 
     TTEntry* TranspositionTable::getEntry(uint64_t zobristHash) {
-        uint64_t index = zobristHash & hashSize;
+        uint64_t index = (zobristHash & hashSize);
 
         return &transpositionTable[index];
     }
 
     void TranspositionTable::setTableSize(int megaBytes) {
-<<<<<<< HEAD
-        if ((megaBytes & megaBytes - 1) != 0) {
-            megaBytes = 1 << (int) log2(megaBytes);
-=======
         if ((megaBytes & (megaBytes - 1)) != 0) {
             megaBytes = 1 << static_cast<int>(log2(megaBytes));
->>>>>>> c3062df4
         }
 
         uint64_t byteSize = megaBytes * 1024 * 1024;
@@ -95,7 +89,7 @@
         }
     }
 
-    TranspositionTable* TranspositionTable::getTT() {
+    TranspositionTable* TranspositionTable::TranspositionTable::getTT() {
         static TranspositionTable instance{};
         return &instance;
     }
